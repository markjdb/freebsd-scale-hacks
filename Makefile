--- conflicted
+++ resolved
@@ -92,7 +92,7 @@
 	delete-old delete-old-dirs delete-old-files delete-old-libs \
 	depend distribute distributekernel distributekernel.debug \
 	distributeworld distrib-dirs distribution doxygen \
-	everything hierarchy install installcheck installkernel \
+	everything hier hierarchy install installcheck installkernel \
 	installkernel.debug packagekernel packageworld \
 	reinstallkernel reinstallkernel.debug \
 	installworld kernel-toolchain libraries lint maninstall \
@@ -124,9 +124,9 @@
 .error MAKEOBJDIRPREFIX can only be set in environment, not as a global\
 	(in make.conf(5)) or command-line variable.
 .endif
-MAKEPATH=	${MAKEOBJDIRPREFIX}${.CURDIR}/${MAKE:T}.${MACHINE}
+MAKEPATH=	${MAKEOBJDIRPREFIX}${.CURDIR}/make.${MACHINE}
 BINMAKE= \
-	`if [ -x ${MAKEPATH}/${MAKE:T} ]; then echo ${MAKEPATH}/${MAKE:T}; else echo ${MAKE}; fi` \
+	`if [ -x ${MAKEPATH}/make ]; then echo ${MAKEPATH}/make; else echo ${MAKE}; fi` \
 	-m ${.CURDIR}/share/mk
 _MAKE=	PATH=${PATH} ${BINMAKE} -f Makefile.inc1 TARGET=${_TARGET} TARGET_ARCH=${_TARGET_ARCH}
 
@@ -216,11 +216,7 @@
 .MAIN:	all
 
 STARTTIME!= LC_ALL=C date
-<<<<<<< HEAD
-CHECK_TIME!= find ${.CURDIR}/sys/sys/param.h -mtime -0s; echo
-=======
 CHECK_TIME!= find ${.CURDIR}/sys/sys/param.h -mtime -0s ; echo
->>>>>>> 85823a3b
 .if !empty(CHECK_TIME)
 .error check your date/time: ${STARTTIME}
 .endif
@@ -289,7 +285,7 @@
 	    PATH=${PATH} ${BINMAKE} obj >/dev/null 2>&1 && \
 	    PATH=${PATH} ${BINMAKE} >/dev/null 2>&1); \
 	then \
-	    (cd ${.CURDIR} && ${MAKE} ${MAKE:T}); \
+	    (cd ${.CURDIR} && ${MAKE} make); \
 	fi
 .endif
 
@@ -309,20 +305,9 @@
 make: .PHONY
 	@echo
 	@echo "--------------------------------------------------------------"
-	@echo ">>> Building an up-to-date ${MAKE:T}(1)"
-	@echo "--------------------------------------------------------------"
-	${_+_}@cd ${.CURDIR}/usr.bin/${MAKE:T}; \
-		${MMAKE} obj && \
-		${MMAKE} depend && \
-		${MMAKE} all && \
-		${MMAKE} install DESTDIR=${MAKEPATH} BINDIR=
-
-bmake: .PHONY
-	@echo
-	@echo "--------------------------------------------------------------"
-	@echo ">>> Building an up-to-date bmake(1)"
-	@echo "--------------------------------------------------------------"
-	${_+_}@cd ${.CURDIR}/external/bsd/bmake/usr.bin/bmake; \
+	@echo ">>> Building an up-to-date make(1)"
+	@echo "--------------------------------------------------------------"
+	${_+_}@cd ${.CURDIR}/usr.bin/make; \
 		${MMAKE} obj && \
 		${MMAKE} depend && \
 		${MMAKE} all && \
