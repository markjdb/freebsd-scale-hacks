/*-
 *  Device driver optimized for the Symbios/LSI 53C896/53C895A/53C1010
 *  PCI-SCSI controllers.
 *
 *  Copyright (C) 1999-2001  Gerard Roudier <groudier@free.fr>
 *
 *  This driver also supports the following Symbios/LSI PCI-SCSI chips:
 *	53C810A, 53C825A, 53C860, 53C875, 53C876, 53C885, 53C895,
 *	53C810,  53C815,  53C825 and the 53C1510D is 53C8XX mode.
 *
 *
 *  This driver for FreeBSD-CAM is derived from the Linux sym53c8xx driver.
 *  Copyright (C) 1998-1999  Gerard Roudier
 *
 *  The sym53c8xx driver is derived from the ncr53c8xx driver that had been
 *  a port of the FreeBSD ncr driver to Linux-1.2.13.
 *
 *  The original ncr driver has been written for 386bsd and FreeBSD by
 *          Wolfgang Stanglmeier        <wolf@cologne.de>
 *          Stefan Esser                <se@mi.Uni-Koeln.de>
 *  Copyright (C) 1994  Wolfgang Stanglmeier
 *
 *  The initialisation code, and part of the code that addresses
 *  FreeBSD-CAM services is based on the aic7xxx driver for FreeBSD-CAM
 *  written by Justin T. Gibbs.
 *
 *  Other major contributions:
 *
 *  NVRAM detection and reading.
 *  Copyright (C) 1997 Richard Waltham <dormouse@farsrobt.demon.co.uk>
 *
 *-----------------------------------------------------------------------------
 *
 * Redistribution and use in source and binary forms, with or without
 * modification, are permitted provided that the following conditions
 * are met:
 * 1. Redistributions of source code must retain the above copyright
 *    notice, this list of conditions and the following disclaimer.
 * 2. Redistributions in binary form must reproduce the above copyright
 *    notice, this list of conditions and the following disclaimer in the
 *    documentation and/or other materials provided with the distribution.
 * 3. The name of the author may not be used to endorse or promote products
 *    derived from this software without specific prior written permission.
 *
 * THIS SOFTWARE IS PROVIDED BY THE AUTHORS AND CONTRIBUTORS ``AS IS'' AND
 * ANY EXPRESS OR IMPLIED WARRANTIES, INCLUDING, BUT NOT LIMITED TO, THE
 * IMPLIED WARRANTIES OF MERCHANTABILITY AND FITNESS FOR A PARTICULAR PURPOSE
 * ARE DISCLAIMED. IN NO EVENT SHALL THE AUTHOR OR CONTRIBUTORS BE LIABLE FOR
 * ANY DIRECT, INDIRECT, INCIDENTAL, SPECIAL, EXEMPLARY, OR CONSEQUENTIAL
 * DAMAGES (INCLUDING, BUT NOT LIMITED TO, PROCUREMENT OF SUBSTITUTE GOODS
 * OR SERVICES; LOSS OF USE, DATA, OR PROFITS; OR BUSINESS INTERRUPTION)
 * HOWEVER CAUSED AND ON ANY THEORY OF LIABILITY, WHETHER IN CONTRACT, STRICT
 * LIABILITY, OR TORT (INCLUDING NEGLIGENCE OR OTHERWISE) ARISING IN ANY WAY
 * OUT OF THE USE OF THIS SOFTWARE, EVEN IF ADVISED OF THE POSSIBILITY OF
 * SUCH DAMAGE.
 */

#include <sys/cdefs.h>
__FBSDID("$FreeBSD$");

#define SYM_DRIVER_NAME	"sym-1.6.5-20000902"

/* #define SYM_DEBUG_GENERIC_SUPPORT */

#include <sys/param.h>

/*
 *  Driver configuration options.
 */
#include "opt_sym.h"
#include <dev/sym/sym_conf.h>

#include <sys/systm.h>
#include <sys/malloc.h>
#include <sys/endian.h>
#include <sys/kernel.h>
#include <sys/lock.h>
#include <sys/mutex.h>
#include <sys/module.h>
#include <sys/bus.h>

#include <sys/proc.h>

#include <dev/pci/pcireg.h>
#include <dev/pci/pcivar.h>

#include <machine/bus.h>
#include <machine/resource.h>

#ifdef __sparc64__
#include <dev/ofw/openfirm.h>
#include <machine/ofw_machdep.h>
#endif

#include <sys/rman.h>

#include <cam/cam.h>
#include <cam/cam_ccb.h>
#include <cam/cam_sim.h>
#include <cam/cam_xpt_sim.h>
#include <cam/cam_debug.h>

#include <cam/scsi/scsi_all.h>
#include <cam/scsi/scsi_message.h>

/* Short and quite clear integer types */
typedef int8_t    s8;
typedef int16_t   s16;
typedef	int32_t   s32;
typedef u_int8_t  u8;
typedef u_int16_t u16;
typedef	u_int32_t u32;

/*
 *  Driver definitions.
 */
#include <dev/sym/sym_defs.h>
#include <dev/sym/sym_fw.h>

/*
 *  IA32 architecture does not reorder STORES and prevents
 *  LOADS from passing STORES. It is called `program order'
 *  by Intel and allows device drivers to deal with memory
 *  ordering by only ensuring that the code is not reordered
 *  by the compiler when ordering is required.
 *  Other architectures implement a weaker ordering that
 *  requires memory barriers (and also IO barriers when they
 *  make sense) to be used.
 */
#if	defined	__i386__ || defined __amd64__
#define MEMORY_BARRIER()	do { ; } while(0)
#elif	defined	__powerpc__
#define MEMORY_BARRIER()	__asm__ volatile("eieio; sync" : : : "memory")
#elif	defined	__ia64__
#define MEMORY_BARRIER()	__asm__ volatile("mf.a; mf" : : : "memory")
#elif	defined	__sparc64__
#define MEMORY_BARRIER()	__asm__ volatile("membar #Sync" : : : "memory")
#else
#error	"Not supported platform"
#endif

/*
 *  A la VMS/CAM-3 queue management.
 */
typedef struct sym_quehead {
	struct sym_quehead *flink;	/* Forward  pointer */
	struct sym_quehead *blink;	/* Backward pointer */
} SYM_QUEHEAD;

#define sym_que_init(ptr) do { \
	(ptr)->flink = (ptr); (ptr)->blink = (ptr); \
} while (0)

static __inline struct sym_quehead *sym_que_first(struct sym_quehead *head)
{
	return (head->flink == head) ? NULL : head->flink;
}

static __inline struct sym_quehead *sym_que_last(struct sym_quehead *head)
{
	return (head->blink == head) ? NULL : head->blink;
}

static __inline void __sym_que_add(struct sym_quehead * new,
	struct sym_quehead * blink,
	struct sym_quehead * flink)
{
	flink->blink	= new;
	new->flink	= flink;
	new->blink	= blink;
	blink->flink	= new;
}

static __inline void __sym_que_del(struct sym_quehead * blink,
	struct sym_quehead * flink)
{
	flink->blink = blink;
	blink->flink = flink;
}

static __inline int sym_que_empty(struct sym_quehead *head)
{
	return head->flink == head;
}

static __inline void sym_que_splice(struct sym_quehead *list,
	struct sym_quehead *head)
{
	struct sym_quehead *first = list->flink;

	if (first != list) {
		struct sym_quehead *last = list->blink;
		struct sym_quehead *at   = head->flink;

		first->blink = head;
		head->flink  = first;

		last->flink = at;
		at->blink   = last;
	}
}

#define sym_que_entry(ptr, type, member) \
	((type *)((char *)(ptr)-(size_t)(&((type *)0)->member)))

#define sym_insque(new, pos)		__sym_que_add(new, pos, (pos)->flink)

#define sym_remque(el)			__sym_que_del((el)->blink, (el)->flink)

#define sym_insque_head(new, head)	__sym_que_add(new, head, (head)->flink)

static __inline struct sym_quehead *sym_remque_head(struct sym_quehead *head)
{
	struct sym_quehead *elem = head->flink;

	if (elem != head)
		__sym_que_del(head, elem->flink);
	else
		elem = NULL;
	return elem;
}

#define sym_insque_tail(new, head)	__sym_que_add(new, (head)->blink, head)

static __inline struct sym_quehead *sym_remque_tail(struct sym_quehead *head)
{
	struct sym_quehead *elem = head->blink;

	if (elem != head)
		__sym_que_del(elem->blink, head);
	else
		elem = NULL;
	return elem;
}

/*
 *  This one may be useful.
 */
#define FOR_EACH_QUEUED_ELEMENT(head, qp) \
	for (qp = (head)->flink; qp != (head); qp = qp->flink)
/*
 *  FreeBSD does not offer our kind of queue in the CAM CCB.
 *  So, we have to cast.
 */
#define sym_qptr(p)	((struct sym_quehead *) (p))

/*
 *  Simple bitmap operations.
 */
#define sym_set_bit(p, n)	(((u32 *)(p))[(n)>>5] |=  (1<<((n)&0x1f)))
#define sym_clr_bit(p, n)	(((u32 *)(p))[(n)>>5] &= ~(1<<((n)&0x1f)))
#define sym_is_bit(p, n)	(((u32 *)(p))[(n)>>5] &   (1<<((n)&0x1f)))

/*
 *  Number of tasks per device we want to handle.
 */
#if	SYM_CONF_MAX_TAG_ORDER > 8
#error	"more than 256 tags per logical unit not allowed."
#endif
#define	SYM_CONF_MAX_TASK	(1<<SYM_CONF_MAX_TAG_ORDER)

/*
 *  Donnot use more tasks that we can handle.
 */
#ifndef	SYM_CONF_MAX_TAG
#define	SYM_CONF_MAX_TAG	SYM_CONF_MAX_TASK
#endif
#if	SYM_CONF_MAX_TAG > SYM_CONF_MAX_TASK
#undef	SYM_CONF_MAX_TAG
#define	SYM_CONF_MAX_TAG	SYM_CONF_MAX_TASK
#endif

/*
 *    This one means 'NO TAG for this job'
 */
#define NO_TAG	(256)

/*
 *  Number of SCSI targets.
 */
#if	SYM_CONF_MAX_TARGET > 16
#error	"more than 16 targets not allowed."
#endif

/*
 *  Number of logical units per target.
 */
#if	SYM_CONF_MAX_LUN > 64
#error	"more than 64 logical units per target not allowed."
#endif

/*
 *    Asynchronous pre-scaler (ns). Shall be 40 for
 *    the SCSI timings to be compliant.
 */
#define	SYM_CONF_MIN_ASYNC (40)

/*
 *  Number of entries in the START and DONE queues.
 *
 *  We limit to 1 PAGE in order to succeed allocation of
 *  these queues. Each entry is 8 bytes long (2 DWORDS).
 */
#ifdef	SYM_CONF_MAX_START
#define	SYM_CONF_MAX_QUEUE (SYM_CONF_MAX_START+2)
#else
#define	SYM_CONF_MAX_QUEUE (7*SYM_CONF_MAX_TASK+2)
#define	SYM_CONF_MAX_START (SYM_CONF_MAX_QUEUE-2)
#endif

#if	SYM_CONF_MAX_QUEUE > PAGE_SIZE/8
#undef	SYM_CONF_MAX_QUEUE
#define	SYM_CONF_MAX_QUEUE   PAGE_SIZE/8
#undef	SYM_CONF_MAX_START
#define	SYM_CONF_MAX_START (SYM_CONF_MAX_QUEUE-2)
#endif

/*
 *  For this one, we want a short name :-)
 */
#define MAX_QUEUE	SYM_CONF_MAX_QUEUE

/*
 *  Active debugging tags and verbosity.
 */
#define DEBUG_ALLOC	(0x0001)
#define DEBUG_PHASE	(0x0002)
#define DEBUG_POLL	(0x0004)
#define DEBUG_QUEUE	(0x0008)
#define DEBUG_RESULT	(0x0010)
#define DEBUG_SCATTER	(0x0020)
#define DEBUG_SCRIPT	(0x0040)
#define DEBUG_TINY	(0x0080)
#define DEBUG_TIMING	(0x0100)
#define DEBUG_NEGO	(0x0200)
#define DEBUG_TAGS	(0x0400)
#define DEBUG_POINTER	(0x0800)

#if 0
static int sym_debug = 0;
	#define DEBUG_FLAGS sym_debug
#else
/*	#define DEBUG_FLAGS (0x0631) */
	#define DEBUG_FLAGS (0x0000)

#endif
#define sym_verbose	(np->verbose)

/*
 *  Insert a delay in micro-seconds and milli-seconds.
 */
static void UDELAY(int us) { DELAY(us); }
static void MDELAY(int ms) { while (ms--) UDELAY(1000); }

/*
 *  Simple power of two buddy-like allocator.
 *
 *  This simple code is not intended to be fast, but to
 *  provide power of 2 aligned memory allocations.
 *  Since the SCRIPTS processor only supplies 8 bit arithmetic,
 *  this allocator allows simple and fast address calculations
 *  from the SCRIPTS code. In addition, cache line alignment
 *  is guaranteed for power of 2 cache line size.
 *
 *  This allocator has been developed for the Linux sym53c8xx
 *  driver, since this O/S does not provide naturally aligned
 *  allocations.
 *  It has the advantage of allowing the driver to use private
 *  pages of memory that will be useful if we ever need to deal
 *  with IO MMUs for PCI.
 */
#define MEMO_SHIFT	4	/* 16 bytes minimum memory chunk */
#define MEMO_PAGE_ORDER	0	/* 1 PAGE  maximum */
#if 0
#define MEMO_FREE_UNUSED	/* Free unused pages immediately */
#endif
#define MEMO_WARN	1
#define MEMO_CLUSTER_SHIFT	(PAGE_SHIFT+MEMO_PAGE_ORDER)
#define MEMO_CLUSTER_SIZE	(1UL << MEMO_CLUSTER_SHIFT)
#define MEMO_CLUSTER_MASK	(MEMO_CLUSTER_SIZE-1)

#define get_pages()		malloc(MEMO_CLUSTER_SIZE, M_DEVBUF, M_NOWAIT)
#define free_pages(p)		free((p), M_DEVBUF)

typedef u_long m_addr_t;	/* Enough bits to bit-hack addresses */

typedef struct m_link {		/* Link between free memory chunks */
	struct m_link *next;
} m_link_s;

typedef struct m_vtob {		/* Virtual to Bus address translation */
	struct m_vtob	*next;
	bus_dmamap_t	dmamap;	/* Map for this chunk */
	m_addr_t	vaddr;	/* Virtual address */
	m_addr_t	baddr;	/* Bus physical address */
} m_vtob_s;
/* Hash this stuff a bit to speed up translations */
#define VTOB_HASH_SHIFT		5
#define VTOB_HASH_SIZE		(1UL << VTOB_HASH_SHIFT)
#define VTOB_HASH_MASK		(VTOB_HASH_SIZE-1)
#define VTOB_HASH_CODE(m)	\
	((((m_addr_t) (m)) >> MEMO_CLUSTER_SHIFT) & VTOB_HASH_MASK)

typedef struct m_pool {		/* Memory pool of a given kind */
	bus_dma_tag_t	 dev_dmat;	/* Identifies the pool */
	bus_dma_tag_t	 dmat;		/* Tag for our fixed allocations */
	m_addr_t (*getp)(struct m_pool *);
#ifdef	MEMO_FREE_UNUSED
	void (*freep)(struct m_pool *, m_addr_t);
#endif
#define M_GETP()		mp->getp(mp)
#define M_FREEP(p)		mp->freep(mp, p)
	int nump;
	m_vtob_s *(vtob[VTOB_HASH_SIZE]);
	struct m_pool *next;
	struct m_link h[MEMO_CLUSTER_SHIFT - MEMO_SHIFT + 1];
} m_pool_s;

static void *___sym_malloc(m_pool_s *mp, int size)
{
	int i = 0;
	int s = (1 << MEMO_SHIFT);
	int j;
	m_addr_t a;
	m_link_s *h = mp->h;

	if (size > MEMO_CLUSTER_SIZE)
		return NULL;

	while (size > s) {
		s <<= 1;
		++i;
	}

	j = i;
	while (!h[j].next) {
		if (s == MEMO_CLUSTER_SIZE) {
			h[j].next = (m_link_s *) M_GETP();
			if (h[j].next)
				h[j].next->next = NULL;
			break;
		}
		++j;
		s <<= 1;
	}
	a = (m_addr_t) h[j].next;
	if (a) {
		h[j].next = h[j].next->next;
		while (j > i) {
			j -= 1;
			s >>= 1;
			h[j].next = (m_link_s *) (a+s);
			h[j].next->next = NULL;
		}
	}
#ifdef DEBUG
	printf("___sym_malloc(%d) = %p\n", size, (void *) a);
#endif
	return (void *) a;
}

static void ___sym_mfree(m_pool_s *mp, void *ptr, int size)
{
	int i = 0;
	int s = (1 << MEMO_SHIFT);
	m_link_s *q;
	m_addr_t a, b;
	m_link_s *h = mp->h;

#ifdef DEBUG
	printf("___sym_mfree(%p, %d)\n", ptr, size);
#endif

	if (size > MEMO_CLUSTER_SIZE)
		return;

	while (size > s) {
		s <<= 1;
		++i;
	}

	a = (m_addr_t) ptr;

	while (1) {
#ifdef MEMO_FREE_UNUSED
		if (s == MEMO_CLUSTER_SIZE) {
			M_FREEP(a);
			break;
		}
#endif
		b = a ^ s;
		q = &h[i];
		while (q->next && q->next != (m_link_s *) b) {
			q = q->next;
		}
		if (!q->next) {
			((m_link_s *) a)->next = h[i].next;
			h[i].next = (m_link_s *) a;
			break;
		}
		q->next = q->next->next;
		a = a & b;
		s <<= 1;
		++i;
	}
}

static void *__sym_calloc2(m_pool_s *mp, int size, char *name, int uflags)
{
	void *p;

	p = ___sym_malloc(mp, size);

	if (DEBUG_FLAGS & DEBUG_ALLOC)
		printf ("new %-10s[%4d] @%p.\n", name, size, p);

	if (p)
		bzero(p, size);
	else if (uflags & MEMO_WARN)
		printf ("__sym_calloc2: failed to allocate %s[%d]\n", name, size);

	return p;
}

#define __sym_calloc(mp, s, n)	__sym_calloc2(mp, s, n, MEMO_WARN)

static void __sym_mfree(m_pool_s *mp, void *ptr, int size, char *name)
{
	if (DEBUG_FLAGS & DEBUG_ALLOC)
		printf ("freeing %-10s[%4d] @%p.\n", name, size, ptr);

	___sym_mfree(mp, ptr, size);

}

/*
 * Default memory pool we donnot need to involve in DMA.
 */
/*
 * With the `bus dma abstraction', we use a separate pool for
 * memory we donnot need to involve in DMA.
 */
static m_addr_t ___mp0_getp(m_pool_s *mp)
{
	m_addr_t m = (m_addr_t) get_pages();
	if (m)
		++mp->nump;
	return m;
}

#ifdef	MEMO_FREE_UNUSED
static void ___mp0_freep(m_pool_s *mp, m_addr_t m)
{
	free_pages(m);
	--mp->nump;
}
#endif

#ifdef	MEMO_FREE_UNUSED
static m_pool_s mp0 = {0, 0, ___mp0_getp, ___mp0_freep};
#else
static m_pool_s mp0 = {0, 0, ___mp0_getp};
#endif

/*
 * Actual memory allocation routine for non-DMAed memory.
 */
static void *sym_calloc(int size, char *name)
{
	void *m;
	/* Lock */
	m = __sym_calloc(&mp0, size, name);
	/* Unlock */
	return m;
}

/*
 * Actual memory allocation routine for non-DMAed memory.
 */
static void sym_mfree(void *ptr, int size, char *name)
{
	/* Lock */
	__sym_mfree(&mp0, ptr, size, name);
	/* Unlock */
}

/*
 * DMAable pools.
 */
/*
 * With `bus dma abstraction', we use a separate pool per parent
 * BUS handle. A reverse table (hashed) is maintained for virtual
 * to BUS address translation.
 */
static void getbaddrcb(void *arg, bus_dma_segment_t *segs, int nseg, int error)
{
	bus_addr_t *baddr;
	baddr = (bus_addr_t *)arg;
	*baddr = segs->ds_addr;
}

static m_addr_t ___dma_getp(m_pool_s *mp)
{
	m_vtob_s *vbp;
	void *vaddr = NULL;
	bus_addr_t baddr = 0;

	vbp = __sym_calloc(&mp0, sizeof(*vbp), "VTOB");
	if (!vbp)
		goto out_err;

	if (bus_dmamem_alloc(mp->dmat, &vaddr,
			BUS_DMA_COHERENT | BUS_DMA_WAITOK, &vbp->dmamap))
		goto out_err;
	bus_dmamap_load(mp->dmat, vbp->dmamap, vaddr,
			MEMO_CLUSTER_SIZE, getbaddrcb, &baddr, BUS_DMA_NOWAIT);
	if (baddr) {
		int hc = VTOB_HASH_CODE(vaddr);
		vbp->vaddr = (m_addr_t) vaddr;
		vbp->baddr = (m_addr_t) baddr;
		vbp->next = mp->vtob[hc];
		mp->vtob[hc] = vbp;
		++mp->nump;
		return (m_addr_t) vaddr;
	}
out_err:
	if (baddr)
		bus_dmamap_unload(mp->dmat, vbp->dmamap);
	if (vaddr)
		bus_dmamem_free(mp->dmat, vaddr, vbp->dmamap);
	if (vbp) {
		if (vbp->dmamap)
			bus_dmamap_destroy(mp->dmat, vbp->dmamap);
		__sym_mfree(&mp0, vbp, sizeof(*vbp), "VTOB");
	}
	return 0;
}

#ifdef	MEMO_FREE_UNUSED
static void ___dma_freep(m_pool_s *mp, m_addr_t m)
{
	m_vtob_s **vbpp, *vbp;
	int hc = VTOB_HASH_CODE(m);

	vbpp = &mp->vtob[hc];
	while (*vbpp && (*vbpp)->vaddr != m)
		vbpp = &(*vbpp)->next;
	if (*vbpp) {
		vbp = *vbpp;
		*vbpp = (*vbpp)->next;
		bus_dmamap_unload(mp->dmat, vbp->dmamap);
		bus_dmamem_free(mp->dmat, (void *) vbp->vaddr, vbp->dmamap);
		bus_dmamap_destroy(mp->dmat, vbp->dmamap);
		__sym_mfree(&mp0, vbp, sizeof(*vbp), "VTOB");
		--mp->nump;
	}
}
#endif

static __inline m_pool_s *___get_dma_pool(bus_dma_tag_t dev_dmat)
{
	m_pool_s *mp;
	for (mp = mp0.next; mp && mp->dev_dmat != dev_dmat; mp = mp->next);
	return mp;
}

static m_pool_s *___cre_dma_pool(bus_dma_tag_t dev_dmat)
{
	m_pool_s *mp = NULL;

	mp = __sym_calloc(&mp0, sizeof(*mp), "MPOOL");
	if (mp) {
		mp->dev_dmat = dev_dmat;
		if (!bus_dma_tag_create(dev_dmat, 1, MEMO_CLUSTER_SIZE,
			       BUS_SPACE_MAXADDR_32BIT,
			       BUS_SPACE_MAXADDR,
			       NULL, NULL, MEMO_CLUSTER_SIZE, 1,
			       MEMO_CLUSTER_SIZE, 0,
			       NULL, NULL, &mp->dmat)) {
			mp->getp = ___dma_getp;
#ifdef	MEMO_FREE_UNUSED
			mp->freep = ___dma_freep;
#endif
			mp->next = mp0.next;
			mp0.next = mp;
			return mp;
		}
	}
	if (mp)
		__sym_mfree(&mp0, mp, sizeof(*mp), "MPOOL");
	return NULL;
}

#ifdef	MEMO_FREE_UNUSED
static void ___del_dma_pool(m_pool_s *p)
{
	struct m_pool **pp = &mp0.next;

	while (*pp && *pp != p)
		pp = &(*pp)->next;
	if (*pp) {
		*pp = (*pp)->next;
		bus_dma_tag_destroy(p->dmat);
		__sym_mfree(&mp0, p, sizeof(*p), "MPOOL");
	}
}
#endif

static void *__sym_calloc_dma(bus_dma_tag_t dev_dmat, int size, char *name)
{
	struct m_pool *mp;
	void *m = NULL;

	/* Lock */
	mp = ___get_dma_pool(dev_dmat);
	if (!mp)
		mp = ___cre_dma_pool(dev_dmat);
	if (mp)
		m = __sym_calloc(mp, size, name);
#ifdef	MEMO_FREE_UNUSED
	if (mp && !mp->nump)
		___del_dma_pool(mp);
#endif
	/* Unlock */

	return m;
}

static void
__sym_mfree_dma(bus_dma_tag_t dev_dmat, void *m, int size, char *name)
{
	struct m_pool *mp;

	/* Lock */
	mp = ___get_dma_pool(dev_dmat);
	if (mp)
		__sym_mfree(mp, m, size, name);
#ifdef	MEMO_FREE_UNUSED
	if (mp && !mp->nump)
		___del_dma_pool(mp);
#endif
	/* Unlock */
}

static m_addr_t __vtobus(bus_dma_tag_t dev_dmat, void *m)
{
	m_pool_s *mp;
	int hc = VTOB_HASH_CODE(m);
	m_vtob_s *vp = NULL;
	m_addr_t a = ((m_addr_t) m) & ~MEMO_CLUSTER_MASK;

	/* Lock */
	mp = ___get_dma_pool(dev_dmat);
	if (mp) {
		vp = mp->vtob[hc];
		while (vp && (m_addr_t) vp->vaddr != a)
			vp = vp->next;
	}
	/* Unlock */
	if (!vp)
		panic("sym: VTOBUS FAILED!\n");
	return vp ? vp->baddr + (((m_addr_t) m) - a) : 0;
}

/*
 * Verbs for DMAable memory handling.
 * The _uvptv_ macro avoids a nasty warning about pointer to volatile
 * being discarded.
 */
#define _uvptv_(p) ((void *)((vm_offset_t)(p)))
#define _sym_calloc_dma(np, s, n)	__sym_calloc_dma(np->bus_dmat, s, n)
#define _sym_mfree_dma(np, p, s, n)	\
				__sym_mfree_dma(np->bus_dmat, _uvptv_(p), s, n)
#define sym_calloc_dma(s, n)		_sym_calloc_dma(np, s, n)
#define sym_mfree_dma(p, s, n)		_sym_mfree_dma(np, p, s, n)
#define _vtobus(np, p)			__vtobus(np->bus_dmat, _uvptv_(p))
#define vtobus(p)			_vtobus(np, p)

/*
 *  Print a buffer in hexadecimal format.
 */
static void sym_printb_hex (u_char *p, int n)
{
	while (n-- > 0)
		printf (" %x", *p++);
}

/*
 *  Same with a label at beginning and .\n at end.
 */
static void sym_printl_hex (char *label, u_char *p, int n)
{
	printf ("%s", label);
	sym_printb_hex (p, n);
	printf (".\n");
}

/*
 *  Return a string for SCSI BUS mode.
 */
static const char *sym_scsi_bus_mode(int mode)
{
	switch(mode) {
	case SMODE_HVD:	return "HVD";
	case SMODE_SE:	return "SE";
	case SMODE_LVD: return "LVD";
	}
	return "??";
}

/*
 *  Some poor and bogus sync table that refers to Tekram NVRAM layout.
 */
#ifdef SYM_CONF_NVRAM_SUPPORT
static const u_char Tekram_sync[16] =
	{25,31,37,43, 50,62,75,125, 12,15,18,21, 6,7,9,10};
#endif

/*
 *  Union of supported NVRAM formats.
 */
struct sym_nvram {
	int type;
#define	SYM_SYMBIOS_NVRAM	(1)
#define	SYM_TEKRAM_NVRAM	(2)
#ifdef	SYM_CONF_NVRAM_SUPPORT
	union {
		Symbios_nvram Symbios;
		Tekram_nvram Tekram;
	} data;
#endif
};

/*
 *  This one is hopefully useless, but actually useful. :-)
 */
#ifndef assert
#define	assert(expression) { \
	if (!(expression)) { \
		(void)panic( \
			"assertion \"%s\" failed: file \"%s\", line %d\n", \
			#expression, \
			__FILE__, __LINE__); \
	} \
}
#endif

/*
 *  Some provision for a possible big endian mode supported by
 *  Symbios chips (never seen, by the way).
 *  For now, this stuff does not deserve any comments. :)
 */
#define sym_offb(o)	(o)
#define sym_offw(o)	(o)

/*
 *  Some provision for support for BIG ENDIAN CPU.
 */
#define cpu_to_scr(dw)	htole32(dw)
#define scr_to_cpu(dw)	le32toh(dw)

/*
 *  Access to the chip IO registers and on-chip RAM.
 *  We use the `bus space' interface under FreeBSD-4 and
 *  later kernel versions.
 */
#if defined(SYM_CONF_IOMAPPED)

#define INB_OFF(o)	bus_read_1(np->io_res, (o))
#define INW_OFF(o)	bus_read_2(np->io_res, (o))
#define INL_OFF(o)	bus_read_4(np->io_res, (o))

#define OUTB_OFF(o, v)	bus_write_1(np->io_res, (o), (v))
#define OUTW_OFF(o, v)	bus_write_2(np->io_res, (o), (v))
#define OUTL_OFF(o, v)	bus_write_4(np->io_res, (o), (v))

#else	/* Memory mapped IO */

#define INB_OFF(o)	bus_read_1(np->mmio_res, (o))
#define INW_OFF(o)	bus_read_2(np->mmio_res, (o))
#define INL_OFF(o)	bus_read_4(np->mmio_res, (o))

#define OUTB_OFF(o, v)	bus_write_1(np->mmio_res, (o), (v))
#define OUTW_OFF(o, v)	bus_write_2(np->mmio_res, (o), (v))
#define OUTL_OFF(o, v)	bus_write_4(np->mmio_res, (o), (v))

#endif	/* SYM_CONF_IOMAPPED */

#define OUTRAM_OFF(o, a, l)	\
	bus_write_region_1(np->ram_res, (o), (a), (l))

/*
 *  Common definitions for both bus space and legacy IO methods.
 */
#define INB(r)		INB_OFF(offsetof(struct sym_reg,r))
#define INW(r)		INW_OFF(offsetof(struct sym_reg,r))
#define INL(r)		INL_OFF(offsetof(struct sym_reg,r))

#define OUTB(r, v)	OUTB_OFF(offsetof(struct sym_reg,r), (v))
#define OUTW(r, v)	OUTW_OFF(offsetof(struct sym_reg,r), (v))
#define OUTL(r, v)	OUTL_OFF(offsetof(struct sym_reg,r), (v))

#define OUTONB(r, m)	OUTB(r, INB(r) | (m))
#define OUTOFFB(r, m)	OUTB(r, INB(r) & ~(m))
#define OUTONW(r, m)	OUTW(r, INW(r) | (m))
#define OUTOFFW(r, m)	OUTW(r, INW(r) & ~(m))
#define OUTONL(r, m)	OUTL(r, INL(r) | (m))
#define OUTOFFL(r, m)	OUTL(r, INL(r) & ~(m))

/*
 *  We normally want the chip to have a consistent view
 *  of driver internal data structures when we restart it.
 *  Thus these macros.
 */
#define OUTL_DSP(v)				\
	do {					\
		MEMORY_BARRIER();		\
		OUTL (nc_dsp, (v));		\
	} while (0)

#define OUTONB_STD()				\
	do {					\
		MEMORY_BARRIER();		\
		OUTONB (nc_dcntl, (STD|NOCOM));	\
	} while (0)

/*
 *  Command control block states.
 */
#define HS_IDLE		(0)
#define HS_BUSY		(1)
#define HS_NEGOTIATE	(2)	/* sync/wide data transfer*/
#define HS_DISCONNECT	(3)	/* Disconnected by target */
#define HS_WAIT		(4)	/* waiting for resource	  */

#define HS_DONEMASK	(0x80)
#define HS_COMPLETE	(4|HS_DONEMASK)
#define HS_SEL_TIMEOUT	(5|HS_DONEMASK)	/* Selection timeout      */
#define HS_UNEXPECTED	(6|HS_DONEMASK)	/* Unexpected disconnect  */
#define HS_COMP_ERR	(7|HS_DONEMASK)	/* Completed with error	  */

/*
 *  Software Interrupt Codes
 */
#define	SIR_BAD_SCSI_STATUS	(1)
#define	SIR_SEL_ATN_NO_MSG_OUT	(2)
#define	SIR_MSG_RECEIVED	(3)
#define	SIR_MSG_WEIRD		(4)
#define	SIR_NEGO_FAILED		(5)
#define	SIR_NEGO_PROTO		(6)
#define	SIR_SCRIPT_STOPPED	(7)
#define	SIR_REJECT_TO_SEND	(8)
#define	SIR_SWIDE_OVERRUN	(9)
#define	SIR_SODL_UNDERRUN	(10)
#define	SIR_RESEL_NO_MSG_IN	(11)
#define	SIR_RESEL_NO_IDENTIFY	(12)
#define	SIR_RESEL_BAD_LUN	(13)
#define	SIR_TARGET_SELECTED	(14)
#define	SIR_RESEL_BAD_I_T_L	(15)
#define	SIR_RESEL_BAD_I_T_L_Q	(16)
#define	SIR_ABORT_SENT		(17)
#define	SIR_RESEL_ABORTED	(18)
#define	SIR_MSG_OUT_DONE	(19)
#define	SIR_COMPLETE_ERROR	(20)
#define	SIR_DATA_OVERRUN	(21)
#define	SIR_BAD_PHASE		(22)
#define	SIR_MAX			(22)

/*
 *  Extended error bit codes.
 *  xerr_status field of struct sym_ccb.
 */
#define	XE_EXTRA_DATA	(1)	/* unexpected data phase	 */
#define	XE_BAD_PHASE	(1<<1)	/* illegal phase (4/5)		 */
#define	XE_PARITY_ERR	(1<<2)	/* unrecovered SCSI parity error */
#define	XE_SODL_UNRUN	(1<<3)	/* ODD transfer in DATA OUT phase */
#define	XE_SWIDE_OVRUN	(1<<4)	/* ODD transfer in DATA IN phase */

/*
 *  Negotiation status.
 *  nego_status field of struct sym_ccb.
 */
#define NS_SYNC		(1)
#define NS_WIDE		(2)
#define NS_PPR		(3)

/*
 *  A CCB hashed table is used to retrieve CCB address
 *  from DSA value.
 */
#define CCB_HASH_SHIFT		8
#define CCB_HASH_SIZE		(1UL << CCB_HASH_SHIFT)
#define CCB_HASH_MASK		(CCB_HASH_SIZE-1)
#define CCB_HASH_CODE(dsa)	(((dsa) >> 9) & CCB_HASH_MASK)

/*
 *  Device flags.
 */
#define SYM_DISC_ENABLED	(1)
#define SYM_TAGS_ENABLED	(1<<1)
#define SYM_SCAN_BOOT_DISABLED	(1<<2)
#define SYM_SCAN_LUNS_DISABLED	(1<<3)

/*
 *  Host adapter miscellaneous flags.
 */
#define SYM_AVOID_BUS_RESET	(1)
#define SYM_SCAN_TARGETS_HILO	(1<<1)

/*
 *  Device quirks.
 *  Some devices, for example the CHEETAH 2 LVD, disconnects without
 *  saving the DATA POINTER then reselects and terminates the IO.
 *  On reselection, the automatic RESTORE DATA POINTER makes the
 *  CURRENT DATA POINTER not point at the end of the IO.
 *  This behaviour just breaks our calculation of the residual.
 *  For now, we just force an AUTO SAVE on disconnection and will
 *  fix that in a further driver version.
 */
#define SYM_QUIRK_AUTOSAVE 1

/*
 *  Misc.
 */
#define	SYM_LOCK()		mtx_lock(&np->mtx)
#define	SYM_LOCK_ASSERT(_what)	mtx_assert(&np->mtx, (_what))
#define	SYM_LOCK_DESTROY()	mtx_destroy(&np->mtx)
#define	SYM_LOCK_INIT()		mtx_init(&np->mtx, "sym_lock", NULL, MTX_DEF)
#define	SYM_LOCK_INITIALIZED()	mtx_initialized(&np->mtx)
#define	SYM_UNLOCK()		mtx_unlock(&np->mtx)

#define SYM_SNOOP_TIMEOUT (10000000)
#define SYM_PCI_IO	PCIR_BAR(0)
#define SYM_PCI_MMIO	PCIR_BAR(1)
#define SYM_PCI_RAM	PCIR_BAR(2)
#define SYM_PCI_RAM64	PCIR_BAR(3)

/*
 *  Back-pointer from the CAM CCB to our data structures.
 */
#define sym_hcb_ptr	spriv_ptr0
/* #define sym_ccb_ptr	spriv_ptr1 */

/*
 *  We mostly have to deal with pointers.
 *  Thus these typedef's.
 */
typedef struct sym_tcb *tcb_p;
typedef struct sym_lcb *lcb_p;
typedef struct sym_ccb *ccb_p;
typedef struct sym_hcb *hcb_p;

/*
 *  Gather negotiable parameters value
 */
struct sym_trans {
	u8 scsi_version;
	u8 spi_version;
	u8 period;
	u8 offset;
	u8 width;
	u8 options;	/* PPR options */
};

struct sym_tinfo {
	struct sym_trans current;
	struct sym_trans goal;
	struct sym_trans user;
};

#define BUS_8_BIT	MSG_EXT_WDTR_BUS_8_BIT
#define BUS_16_BIT	MSG_EXT_WDTR_BUS_16_BIT

/*
 *  Global TCB HEADER.
 *
 *  Due to lack of indirect addressing on earlier NCR chips,
 *  this substructure is copied from the TCB to a global
 *  address after selection.
 *  For SYMBIOS chips that support LOAD/STORE this copy is
 *  not needed and thus not performed.
 */
struct sym_tcbh {
	/*
	 *  Scripts bus addresses of LUN table accessed from scripts.
	 *  LUN #0 is a special case, since multi-lun devices are rare,
	 *  and we we want to speed-up the general case and not waste
	 *  resources.
	 */
	u32	luntbl_sa;	/* bus address of this table	*/
	u32	lun0_sa;	/* bus address of LCB #0	*/
	/*
	 *  Actual SYNC/WIDE IO registers value for this target.
	 *  'sval', 'wval' and 'uval' are read from SCRIPTS and
	 *  so have alignment constraints.
	 */
/*0*/	u_char	uval;		/* -> SCNTL4 register		*/
/*1*/	u_char	sval;		/* -> SXFER  io register	*/
/*2*/	u_char	filler1;
/*3*/	u_char	wval;		/* -> SCNTL3 io register	*/
};

/*
 *  Target Control Block
 */
struct sym_tcb {
	/*
	 *  TCB header.
	 *  Assumed at offset 0.
	 */
/*0*/	struct sym_tcbh head;

	/*
	 *  LUN table used by the SCRIPTS processor.
	 *  An array of bus addresses is used on reselection.
	 */
	u32	*luntbl;	/* LCBs bus address table	*/

	/*
	 *  LUN table used by the C code.
	 */
	lcb_p	lun0p;		/* LCB of LUN #0 (usual case)	*/
#if SYM_CONF_MAX_LUN > 1
	lcb_p	*lunmp;		/* Other LCBs [1..MAX_LUN]	*/
#endif

	/*
	 *  Bitmap that tells about LUNs that succeeded at least
	 *  1 IO and therefore assumed to be a real device.
	 *  Avoid useless allocation of the LCB structure.
	 */
	u32	lun_map[(SYM_CONF_MAX_LUN+31)/32];

	/*
	 *  Bitmap that tells about LUNs that haven't yet an LCB
	 *  allocated (not discovered or LCB allocation failed).
	 */
	u32	busy0_map[(SYM_CONF_MAX_LUN+31)/32];

	/*
	 *  Transfer capabilities (SIP)
	 */
	struct sym_tinfo tinfo;

	/*
	 * Keep track of the CCB used for the negotiation in order
	 * to ensure that only 1 negotiation is queued at a time.
	 */
	ccb_p   nego_cp;	/* CCB used for the nego		*/

	/*
	 *  Set when we want to reset the device.
	 */
	u_char	to_reset;

	/*
	 *  Other user settable limits and options.
	 *  These limits are read from the NVRAM if present.
	 */
	u_char	usrflags;
	u_short	usrtags;
};

/*
 *  Global LCB HEADER.
 *
 *  Due to lack of indirect addressing on earlier NCR chips,
 *  this substructure is copied from the LCB to a global
 *  address after selection.
 *  For SYMBIOS chips that support LOAD/STORE this copy is
 *  not needed and thus not performed.
 */
struct sym_lcbh {
	/*
	 *  SCRIPTS address jumped by SCRIPTS on reselection.
	 *  For not probed logical units, this address points to
	 *  SCRIPTS that deal with bad LU handling (must be at
	 *  offset zero of the LCB for that reason).
	 */
/*0*/	u32	resel_sa;

	/*
	 *  Task (bus address of a CCB) read from SCRIPTS that points
	 *  to the unique ITL nexus allowed to be disconnected.
	 */
	u32	itl_task_sa;

	/*
	 *  Task table bus address (read from SCRIPTS).
	 */
	u32	itlq_tbl_sa;
};

/*
 *  Logical Unit Control Block
 */
struct sym_lcb {
	/*
	 *  TCB header.
	 *  Assumed at offset 0.
	 */
/*0*/	struct sym_lcbh head;

	/*
	 *  Task table read from SCRIPTS that contains pointers to
	 *  ITLQ nexuses. The bus address read from SCRIPTS is
	 *  inside the header.
	 */
	u32	*itlq_tbl;	/* Kernel virtual address	*/

	/*
	 *  Busy CCBs management.
	 */
	u_short	busy_itlq;	/* Number of busy tagged CCBs	*/
	u_short	busy_itl;	/* Number of busy untagged CCBs	*/

	/*
	 *  Circular tag allocation buffer.
	 */
	u_short	ia_tag;		/* Tag allocation index		*/
	u_short	if_tag;		/* Tag release index		*/
	u_char	*cb_tags;	/* Circular tags buffer		*/

	/*
	 *  Set when we want to clear all tasks.
	 */
	u_char to_clear;

	/*
	 *  Capabilities.
	 */
	u_char	user_flags;
	u_char	current_flags;
};

/*
 *  Action from SCRIPTS on a task.
 *  Is part of the CCB, but is also used separately to plug
 *  error handling action to perform from SCRIPTS.
 */
struct sym_actscr {
	u32	start;		/* Jumped by SCRIPTS after selection	*/
	u32	restart;	/* Jumped by SCRIPTS on relection	*/
};

/*
 *  Phase mismatch context.
 *
 *  It is part of the CCB and is used as parameters for the
 *  DATA pointer. We need two contexts to handle correctly the
 *  SAVED DATA POINTER.
 */
struct sym_pmc {
	struct	sym_tblmove sg;	/* Updated interrupted SG block	*/
	u32	ret;		/* SCRIPT return address	*/
};

/*
 *  LUN control block lookup.
 *  We use a direct pointer for LUN #0, and a table of
 *  pointers which is only allocated for devices that support
 *  LUN(s) > 0.
 */
#if SYM_CONF_MAX_LUN <= 1
#define sym_lp(np, tp, lun) (!lun) ? (tp)->lun0p : 0
#else
#define sym_lp(np, tp, lun) \
	(!lun) ? (tp)->lun0p : (tp)->lunmp ? (tp)->lunmp[(lun)] : 0
#endif

/*
 *  Status are used by the host and the script processor.
 *
 *  The last four bytes (status[4]) are copied to the
 *  scratchb register (declared as scr0..scr3) just after the
 *  select/reselect, and copied back just after disconnecting.
 *  Inside the script the XX_REG are used.
 */

/*
 *  Last four bytes (script)
 */
#define  QU_REG	scr0
#define  HS_REG	scr1
#define  HS_PRT	nc_scr1
#define  SS_REG	scr2
#define  SS_PRT	nc_scr2
#define  HF_REG	scr3
#define  HF_PRT	nc_scr3

/*
 *  Last four bytes (host)
 */
#define  actualquirks  phys.head.status[0]
#define  host_status   phys.head.status[1]
#define  ssss_status   phys.head.status[2]
#define  host_flags    phys.head.status[3]

/*
 *  Host flags
 */
#define HF_IN_PM0	1u
#define HF_IN_PM1	(1u<<1)
#define HF_ACT_PM	(1u<<2)
#define HF_DP_SAVED	(1u<<3)
#define HF_SENSE	(1u<<4)
#define HF_EXT_ERR	(1u<<5)
#define HF_DATA_IN	(1u<<6)
#ifdef SYM_CONF_IARB_SUPPORT
#define HF_HINT_IARB	(1u<<7)
#endif

/*
 *  Global CCB HEADER.
 *
 *  Due to lack of indirect addressing on earlier NCR chips,
 *  this substructure is copied from the ccb to a global
 *  address after selection (or reselection) and copied back
 *  before disconnect.
 *  For SYMBIOS chips that support LOAD/STORE this copy is
 *  not needed and thus not performed.
 */
struct sym_ccbh {
	/*
	 *  Start and restart SCRIPTS addresses (must be at 0).
	 */
/*0*/	struct sym_actscr go;

	/*
	 *  SCRIPTS jump address that deal with data pointers.
	 *  'savep' points to the position in the script responsible
	 *  for the actual transfer of data.
	 *  It's written on reception of a SAVE_DATA_POINTER message.
	 */
	u32	savep;		/* Jump address to saved data pointer	*/
	u32	lastp;		/* SCRIPTS address at end of data	*/
	u32	goalp;		/* Not accessed for now from SCRIPTS	*/

	/*
	 *  Status fields.
	 */
	u8	status[4];
};

/*
 *  Data Structure Block
 *
 *  During execution of a ccb by the script processor, the
 *  DSA (data structure address) register points to this
 *  substructure of the ccb.
 */
struct sym_dsb {
	/*
	 *  CCB header.
	 *  Also assumed at offset 0 of the sym_ccb structure.
	 */
/*0*/	struct sym_ccbh head;

	/*
	 *  Phase mismatch contexts.
	 *  We need two to handle correctly the SAVED DATA POINTER.
	 *  MUST BOTH BE AT OFFSET < 256, due to using 8 bit arithmetic
	 *  for address calculation from SCRIPTS.
	 */
	struct sym_pmc pm0;
	struct sym_pmc pm1;

	/*
	 *  Table data for Script
	 */
	struct sym_tblsel  select;
	struct sym_tblmove smsg;
	struct sym_tblmove smsg_ext;
	struct sym_tblmove cmd;
	struct sym_tblmove sense;
	struct sym_tblmove wresid;
	struct sym_tblmove data [SYM_CONF_MAX_SG];
};

/*
 *  Our Command Control Block
 */
struct sym_ccb {
	/*
	 *  This is the data structure which is pointed by the DSA
	 *  register when it is executed by the script processor.
	 *  It must be the first entry.
	 */
	struct sym_dsb phys;

	/*
	 *  Pointer to CAM ccb and related stuff.
	 */
	struct callout ch;	/* callout handle		*/
	union ccb *cam_ccb;	/* CAM scsiio ccb		*/
	u8	cdb_buf[16];	/* Copy of CDB			*/
	u8	*sns_bbuf;	/* Bounce buffer for sense data	*/
#define SYM_SNS_BBUF_LEN	sizeof(struct scsi_sense_data)
	int	data_len;	/* Total data length		*/
	int	segments;	/* Number of SG segments	*/

	/*
	 *  Miscellaneous status'.
	 */
	u_char	nego_status;	/* Negotiation status		*/
	u_char	xerr_status;	/* Extended error flags		*/
	u32	extra_bytes;	/* Extraneous bytes transferred	*/

	/*
	 *  Message areas.
	 *  We prepare a message to be sent after selection.
	 *  We may use a second one if the command is rescheduled
	 *  due to CHECK_CONDITION or COMMAND TERMINATED.
	 *  Contents are IDENTIFY and SIMPLE_TAG.
	 *  While negotiating sync or wide transfer,
	 *  a SDTR or WDTR message is appended.
	 */
	u_char	scsi_smsg [12];
	u_char	scsi_smsg2[12];

	/*
	 *  Auto request sense related fields.
	 */
	u_char	sensecmd[6];	/* Request Sense command	*/
	u_char	sv_scsi_status;	/* Saved SCSI status 		*/
	u_char	sv_xerr_status;	/* Saved extended status	*/
	int	sv_resid;	/* Saved residual		*/

	/*
	 *  Map for the DMA of user data.
	 */
	void		*arg;	/* Argument for some callback	*/
	bus_dmamap_t	dmamap;	/* DMA map for user data	*/
	u_char		dmamapped;
#define SYM_DMA_NONE	0
#define SYM_DMA_READ	1
#define SYM_DMA_WRITE	2
	/*
	 *  Other fields.
	 */
	u32	ccb_ba;		/* BUS address of this CCB	*/
	u_short	tag;		/* Tag for this transfer	*/
				/*  NO_TAG means no tag		*/
	u_char	target;
	u_char	lun;
	ccb_p	link_ccbh;	/* Host adapter CCB hash chain	*/
	SYM_QUEHEAD
		link_ccbq;	/* Link to free/busy CCB queue	*/
	u32	startp;		/* Initial data pointer		*/
	int	ext_sg;		/* Extreme data pointer, used	*/
	int	ext_ofs;	/*  to calculate the residual.	*/
	u_char	to_abort;	/* Want this IO to be aborted	*/
};

#define CCB_BA(cp,lbl)	(cp->ccb_ba + offsetof(struct sym_ccb, lbl))

/*
 *  Host Control Block
 */
struct sym_hcb {
	struct mtx	mtx;

	/*
	 *  Global headers.
	 *  Due to poorness of addressing capabilities, earlier
	 *  chips (810, 815, 825) copy part of the data structures
	 *  (CCB, TCB and LCB) in fixed areas.
	 */
#ifdef	SYM_CONF_GENERIC_SUPPORT
	struct sym_ccbh	ccb_head;
	struct sym_tcbh	tcb_head;
	struct sym_lcbh	lcb_head;
#endif
	/*
	 *  Idle task and invalid task actions and
	 *  their bus addresses.
	 */
	struct sym_actscr idletask, notask, bad_itl, bad_itlq;
	vm_offset_t idletask_ba, notask_ba, bad_itl_ba, bad_itlq_ba;

	/*
	 *  Dummy lun table to protect us against target
	 *  returning bad lun number on reselection.
	 */
	u32	*badluntbl;	/* Table physical address	*/
	u32	badlun_sa;	/* SCRIPT handler BUS address	*/

	/*
	 *  Bus address of this host control block.
	 */
	u32	hcb_ba;

	/*
	 *  Bit 32-63 of the on-chip RAM bus address in LE format.
	 *  The START_RAM64 script loads the MMRS and MMWS from this
	 *  field.
	 */
	u32	scr_ram_seg;

	/*
	 *  Chip and controller indentification.
	 */
	device_t device;

	/*
	 *  Initial value of some IO register bits.
	 *  These values are assumed to have been set by BIOS, and may
	 *  be used to probe adapter implementation differences.
	 */
	u_char	sv_scntl0, sv_scntl3, sv_dmode, sv_dcntl, sv_ctest3, sv_ctest4,
		sv_ctest5, sv_gpcntl, sv_stest2, sv_stest4, sv_scntl4,
		sv_stest1;

	/*
	 *  Actual initial value of IO register bits used by the
	 *  driver. They are loaded at initialisation according to
	 *  features that are to be enabled/disabled.
	 */
	u_char	rv_scntl0, rv_scntl3, rv_dmode, rv_dcntl, rv_ctest3, rv_ctest4,
		rv_ctest5, rv_stest2, rv_ccntl0, rv_ccntl1, rv_scntl4;

	/*
	 *  Target data.
	 */
#ifdef __amd64__
	struct sym_tcb	*target;
#else
	struct sym_tcb	target[SYM_CONF_MAX_TARGET];
#endif

	/*
	 *  Target control block bus address array used by the SCRIPT
	 *  on reselection.
	 */
	u32		*targtbl;
	u32		targtbl_ba;

	/*
	 *  CAM SIM information for this instance.
	 */
	struct		cam_sim  *sim;
	struct		cam_path *path;

	/*
	 *  Allocated hardware resources.
	 */
	struct resource	*irq_res;
	struct resource	*io_res;
	struct resource	*mmio_res;
	struct resource	*ram_res;
	int		ram_id;
	void *intr;

	/*
	 *  Bus stuff.
	 *
	 *  My understanding of PCI is that all agents must share the
	 *  same addressing range and model.
	 *  But some hardware architecture guys provide complex and
	 *  brain-deaded stuff that makes shit.
	 *  This driver only support PCI compliant implementations and
	 *  deals with part of the BUS stuff complexity only to fit O/S
	 *  requirements.
	 */

	/*
	 *  DMA stuff.
	 */
	bus_dma_tag_t	bus_dmat;	/* DMA tag from parent BUS	*/
	bus_dma_tag_t	data_dmat;	/* DMA tag for user data	*/
	/*
	 *  BUS addresses of the chip
	 */
	vm_offset_t	mmio_ba;	/* MMIO BUS address		*/
	int		mmio_ws;	/* MMIO Window size		*/

	vm_offset_t	ram_ba;		/* RAM BUS address		*/
	int		ram_ws;		/* RAM window size		*/

	/*
	 *  SCRIPTS virtual and physical bus addresses.
	 *  'script'  is loaded in the on-chip RAM if present.
	 *  'scripth' stays in main memory for all chips except the
	 *  53C895A, 53C896 and 53C1010 that provide 8K on-chip RAM.
	 */
	u_char		*scripta0;	/* Copies of script and scripth	*/
	u_char		*scriptb0;	/* Copies of script and scripth	*/
	vm_offset_t	scripta_ba;	/* Actual script and scripth	*/
	vm_offset_t	scriptb_ba;	/*  bus addresses.		*/
	vm_offset_t	scriptb0_ba;
	u_short		scripta_sz;	/* Actual size of script A	*/
	u_short		scriptb_sz;	/* Actual size of script B	*/

	/*
	 *  Bus addresses, setup and patch methods for
	 *  the selected firmware.
	 */
	struct sym_fwa_ba fwa_bas;	/* Useful SCRIPTA bus addresses	*/
	struct sym_fwb_ba fwb_bas;	/* Useful SCRIPTB bus addresses	*/
	void		(*fw_setup)(hcb_p np, const struct sym_fw *fw);
	void		(*fw_patch)(hcb_p np);
	const char	*fw_name;

	/*
	 *  General controller parameters and configuration.
	 */
	u_short	device_id;	/* PCI device id		*/
	u_char	revision_id;	/* PCI device revision id	*/
	u_int	features;	/* Chip features map		*/
	u_char	myaddr;		/* SCSI id of the adapter	*/
	u_char	maxburst;	/* log base 2 of dwords burst	*/
	u_char	maxsegcnt;	/* Max DMA S/G segments		*/
	u_char	maxwide;	/* Maximum transfer width	*/
	u_char	minsync;	/* Min sync period factor (ST)	*/
	u_char	maxsync;	/* Max sync period factor (ST)	*/
	u_char	maxoffs;	/* Max scsi offset        (ST)	*/
	u_char	minsync_dt;	/* Min sync period factor (DT)	*/
	u_char	maxsync_dt;	/* Max sync period factor (DT)	*/
	u_char	maxoffs_dt;	/* Max scsi offset        (DT)	*/
	u_char	multiplier;	/* Clock multiplier (1,2,4)	*/
	u_char	clock_divn;	/* Number of clock divisors	*/
	u32	clock_khz;	/* SCSI clock frequency in KHz	*/
	u32	pciclk_khz;	/* Estimated PCI clock  in KHz	*/
	/*
	 *  Start queue management.
	 *  It is filled up by the host processor and accessed by the
	 *  SCRIPTS processor in order to start SCSI commands.
	 */
	volatile		/* Prevent code optimizations	*/
	u32	*squeue;	/* Start queue virtual address	*/
	u32	squeue_ba;	/* Start queue BUS address	*/
	u_short	squeueput;	/* Next free slot of the queue	*/
	u_short	actccbs;	/* Number of allocated CCBs	*/

	/*
	 *  Command completion queue.
	 *  It is the same size as the start queue to avoid overflow.
	 */
	u_short	dqueueget;	/* Next position to scan	*/
	volatile		/* Prevent code optimizations	*/
	u32	*dqueue;	/* Completion (done) queue	*/
	u32	dqueue_ba;	/* Done queue BUS address	*/

	/*
	 *  Miscellaneous buffers accessed by the scripts-processor.
	 *  They shall be DWORD aligned, because they may be read or
	 *  written with a script command.
	 */
	u_char		msgout[8];	/* Buffer for MESSAGE OUT 	*/
	u_char		msgin [8];	/* Buffer for MESSAGE IN	*/
	u32		lastmsg;	/* Last SCSI message sent	*/
	u_char		scratch;	/* Scratch for SCSI receive	*/

	/*
	 *  Miscellaneous configuration and status parameters.
	 */
	u_char		usrflags;	/* Miscellaneous user flags	*/
	u_char		scsi_mode;	/* Current SCSI BUS mode	*/
	u_char		verbose;	/* Verbosity for this controller*/
	u32		cache;		/* Used for cache test at init.	*/

	/*
	 *  CCB lists and queue.
	 */
	ccb_p ccbh[CCB_HASH_SIZE];	/* CCB hashed by DSA value	*/
	SYM_QUEHEAD	free_ccbq;	/* Queue of available CCBs	*/
	SYM_QUEHEAD	busy_ccbq;	/* Queue of busy CCBs		*/

	/*
	 *  During error handling and/or recovery,
	 *  active CCBs that are to be completed with
	 *  error or requeued are moved from the busy_ccbq
	 *  to the comp_ccbq prior to completion.
	 */
	SYM_QUEHEAD	comp_ccbq;

	/*
	 *  CAM CCB pending queue.
	 */
	SYM_QUEHEAD	cam_ccbq;

	/*
	 *  IMMEDIATE ARBITRATION (IARB) control.
	 *
	 *  We keep track in 'last_cp' of the last CCB that has been
	 *  queued to the SCRIPTS processor and clear 'last_cp' when
	 *  this CCB completes. If last_cp is not zero at the moment
	 *  we queue a new CCB, we set a flag in 'last_cp' that is
	 *  used by the SCRIPTS as a hint for setting IARB.
	 *  We donnot set more than 'iarb_max' consecutive hints for
	 *  IARB in order to leave devices a chance to reselect.
	 *  By the way, any non zero value of 'iarb_max' is unfair. :)
	 */
#ifdef SYM_CONF_IARB_SUPPORT
	u_short		iarb_max;	/* Max. # consecutive IARB hints*/
	u_short		iarb_count;	/* Actual # of these hints	*/
	ccb_p		last_cp;
#endif

	/*
	 *  Command abort handling.
	 *  We need to synchronize tightly with the SCRIPTS
	 *  processor in order to handle things correctly.
	 */
	u_char		abrt_msg[4];	/* Message to send buffer	*/
	struct sym_tblmove abrt_tbl;	/* Table for the MOV of it 	*/
	struct sym_tblsel  abrt_sel;	/* Sync params for selection	*/
	u_char		istat_sem;	/* Tells the chip to stop (SEM)	*/
};

#define HCB_BA(np, lbl)	    (np->hcb_ba      + offsetof(struct sym_hcb, lbl))

/*
 *  Return the name of the controller.
 */
static __inline const char *sym_name(hcb_p np)
{
	return device_get_nameunit(np->device);
}

/*--------------------------------------------------------------------------*/
/*------------------------------ FIRMWARES ---------------------------------*/
/*--------------------------------------------------------------------------*/

/*
 *  This stuff will be moved to a separate source file when
 *  the driver will be broken into several source modules.
 */

/*
 *  Macros used for all firmwares.
 */
#define	SYM_GEN_A(s, label)	((short) offsetof(s, label)),
#define	SYM_GEN_B(s, label)	((short) offsetof(s, label)),
#define	PADDR_A(label)		SYM_GEN_PADDR_A(struct SYM_FWA_SCR, label)
#define	PADDR_B(label)		SYM_GEN_PADDR_B(struct SYM_FWB_SCR, label)

#ifdef	SYM_CONF_GENERIC_SUPPORT
/*
 *  Allocate firmware #1 script area.
 */
#define	SYM_FWA_SCR		sym_fw1a_scr
#define	SYM_FWB_SCR		sym_fw1b_scr
#include <dev/sym/sym_fw1.h>
static const struct sym_fwa_ofs sym_fw1a_ofs = {
	SYM_GEN_FW_A(struct SYM_FWA_SCR)
};
static const struct sym_fwb_ofs sym_fw1b_ofs = {
	SYM_GEN_FW_B(struct SYM_FWB_SCR)
};
#undef	SYM_FWA_SCR
#undef	SYM_FWB_SCR
#endif	/* SYM_CONF_GENERIC_SUPPORT */

/*
 *  Allocate firmware #2 script area.
 */
#define	SYM_FWA_SCR		sym_fw2a_scr
#define	SYM_FWB_SCR		sym_fw2b_scr
#include <dev/sym/sym_fw2.h>
static const struct sym_fwa_ofs sym_fw2a_ofs = {
	SYM_GEN_FW_A(struct SYM_FWA_SCR)
};
static const struct sym_fwb_ofs sym_fw2b_ofs = {
	SYM_GEN_FW_B(struct SYM_FWB_SCR)
	SYM_GEN_B(struct SYM_FWB_SCR, start64)
	SYM_GEN_B(struct SYM_FWB_SCR, pm_handle)
};
#undef	SYM_FWA_SCR
#undef	SYM_FWB_SCR

#undef	SYM_GEN_A
#undef	SYM_GEN_B
#undef	PADDR_A
#undef	PADDR_B

#ifdef	SYM_CONF_GENERIC_SUPPORT
/*
 *  Patch routine for firmware #1.
 */
static void
sym_fw1_patch(hcb_p np)
{
	struct sym_fw1a_scr *scripta0;
	struct sym_fw1b_scr *scriptb0;

	scripta0 = (struct sym_fw1a_scr *) np->scripta0;
	scriptb0 = (struct sym_fw1b_scr *) np->scriptb0;

	/*
	 *  Remove LED support if not needed.
	 */
	if (!(np->features & FE_LED0)) {
		scripta0->idle[0]	= cpu_to_scr(SCR_NO_OP);
		scripta0->reselected[0]	= cpu_to_scr(SCR_NO_OP);
		scripta0->start[0]	= cpu_to_scr(SCR_NO_OP);
	}

#ifdef SYM_CONF_IARB_SUPPORT
	/*
	 *    If user does not want to use IMMEDIATE ARBITRATION
	 *    when we are reselected while attempting to arbitrate,
	 *    patch the SCRIPTS accordingly with a SCRIPT NO_OP.
	 */
	if (!SYM_CONF_SET_IARB_ON_ARB_LOST)
		scripta0->ungetjob[0] = cpu_to_scr(SCR_NO_OP);
#endif
	/*
	 *  Patch some data in SCRIPTS.
	 *  - start and done queue initial bus address.
	 *  - target bus address table bus address.
	 */
	scriptb0->startpos[0]	= cpu_to_scr(np->squeue_ba);
	scriptb0->done_pos[0]	= cpu_to_scr(np->dqueue_ba);
	scriptb0->targtbl[0]	= cpu_to_scr(np->targtbl_ba);
}
#endif	/* SYM_CONF_GENERIC_SUPPORT */

/*
 *  Patch routine for firmware #2.
 */
static void
sym_fw2_patch(hcb_p np)
{
	struct sym_fw2a_scr *scripta0;
	struct sym_fw2b_scr *scriptb0;

	scripta0 = (struct sym_fw2a_scr *) np->scripta0;
	scriptb0 = (struct sym_fw2b_scr *) np->scriptb0;

	/*
	 *  Remove LED support if not needed.
	 */
	if (!(np->features & FE_LED0)) {
		scripta0->idle[0]	= cpu_to_scr(SCR_NO_OP);
		scripta0->reselected[0]	= cpu_to_scr(SCR_NO_OP);
		scripta0->start[0]	= cpu_to_scr(SCR_NO_OP);
	}

#ifdef SYM_CONF_IARB_SUPPORT
	/*
	 *    If user does not want to use IMMEDIATE ARBITRATION
	 *    when we are reselected while attempting to arbitrate,
	 *    patch the SCRIPTS accordingly with a SCRIPT NO_OP.
	 */
	if (!SYM_CONF_SET_IARB_ON_ARB_LOST)
		scripta0->ungetjob[0] = cpu_to_scr(SCR_NO_OP);
#endif
	/*
	 *  Patch some variable in SCRIPTS.
	 *  - start and done queue initial bus address.
	 *  - target bus address table bus address.
	 */
	scriptb0->startpos[0]	= cpu_to_scr(np->squeue_ba);
	scriptb0->done_pos[0]	= cpu_to_scr(np->dqueue_ba);
	scriptb0->targtbl[0]	= cpu_to_scr(np->targtbl_ba);

	/*
	 *  Remove the load of SCNTL4 on reselection if not a C10.
	 */
	if (!(np->features & FE_C10)) {
		scripta0->resel_scntl4[0] = cpu_to_scr(SCR_NO_OP);
		scripta0->resel_scntl4[1] = cpu_to_scr(0);
	}

	/*
	 *  Remove a couple of work-arounds specific to C1010 if
	 *  they are not desirable. See `sym_fw2.h' for more details.
	 */
	if (!(np->device_id == PCI_ID_LSI53C1010_2 &&
	      np->revision_id < 0x1 &&
	      np->pciclk_khz < 60000)) {
		scripta0->datao_phase[0] = cpu_to_scr(SCR_NO_OP);
		scripta0->datao_phase[1] = cpu_to_scr(0);
	}
	if (!(np->device_id == PCI_ID_LSI53C1010 &&
	      /* np->revision_id < 0xff */ 1)) {
		scripta0->sel_done[0] = cpu_to_scr(SCR_NO_OP);
		scripta0->sel_done[1] = cpu_to_scr(0);
	}

	/*
	 *  Patch some other variables in SCRIPTS.
	 *  These ones are loaded by the SCRIPTS processor.
	 */
	scriptb0->pm0_data_addr[0] =
		cpu_to_scr(np->scripta_ba +
			   offsetof(struct sym_fw2a_scr, pm0_data));
	scriptb0->pm1_data_addr[0] =
		cpu_to_scr(np->scripta_ba +
			   offsetof(struct sym_fw2a_scr, pm1_data));
}

/*
 *  Fill the data area in scripts.
 *  To be done for all firmwares.
 */
static void
sym_fw_fill_data (u32 *in, u32 *out)
{
	int	i;

	for (i = 0; i < SYM_CONF_MAX_SG; i++) {
		*in++  = SCR_CHMOV_TBL ^ SCR_DATA_IN;
		*in++  = offsetof (struct sym_dsb, data[i]);
		*out++ = SCR_CHMOV_TBL ^ SCR_DATA_OUT;
		*out++ = offsetof (struct sym_dsb, data[i]);
	}
}

/*
 *  Setup useful script bus addresses.
 *  To be done for all firmwares.
 */
static void
sym_fw_setup_bus_addresses(hcb_p np, const struct sym_fw *fw)
{
	u32 *pa;
	const u_short *po;
	int i;

	/*
	 *  Build the bus address table for script A
	 *  from the script A offset table.
	 */
	po = (const u_short *) fw->a_ofs;
	pa = (u32 *) &np->fwa_bas;
	for (i = 0 ; i < sizeof(np->fwa_bas)/sizeof(u32) ; i++)
		pa[i] = np->scripta_ba + po[i];

	/*
	 *  Same for script B.
	 */
	po = (const u_short *) fw->b_ofs;
	pa = (u32 *) &np->fwb_bas;
	for (i = 0 ; i < sizeof(np->fwb_bas)/sizeof(u32) ; i++)
		pa[i] = np->scriptb_ba + po[i];
}

#ifdef	SYM_CONF_GENERIC_SUPPORT
/*
 *  Setup routine for firmware #1.
 */
static void
sym_fw1_setup(hcb_p np, const struct sym_fw *fw)
{
	struct sym_fw1a_scr *scripta0;

	scripta0 = (struct sym_fw1a_scr *) np->scripta0;

	/*
	 *  Fill variable parts in scripts.
	 */
	sym_fw_fill_data(scripta0->data_in, scripta0->data_out);

	/*
	 *  Setup bus addresses used from the C code..
	 */
	sym_fw_setup_bus_addresses(np, fw);
}
#endif	/* SYM_CONF_GENERIC_SUPPORT */

/*
 *  Setup routine for firmware #2.
 */
static void
sym_fw2_setup(hcb_p np, const struct sym_fw *fw)
{
	struct sym_fw2a_scr *scripta0;

	scripta0 = (struct sym_fw2a_scr *) np->scripta0;

	/*
	 *  Fill variable parts in scripts.
	 */
	sym_fw_fill_data(scripta0->data_in, scripta0->data_out);

	/*
	 *  Setup bus addresses used from the C code..
	 */
	sym_fw_setup_bus_addresses(np, fw);
}

/*
 *  Allocate firmware descriptors.
 */
#ifdef	SYM_CONF_GENERIC_SUPPORT
static const struct sym_fw sym_fw1 = SYM_FW_ENTRY(sym_fw1, "NCR-generic");
#endif	/* SYM_CONF_GENERIC_SUPPORT */
static const struct sym_fw sym_fw2 = SYM_FW_ENTRY(sym_fw2, "LOAD/STORE-based");

/*
 *  Find the most appropriate firmware for a chip.
 */
static const struct sym_fw *
sym_find_firmware(const struct sym_pci_chip *chip)
{
	if (chip->features & FE_LDSTR)
		return &sym_fw2;
#ifdef	SYM_CONF_GENERIC_SUPPORT
	else if (!(chip->features & (FE_PFEN|FE_NOPM|FE_DAC)))
		return &sym_fw1;
#endif
	else
		return NULL;
}

/*
 *  Bind a script to physical addresses.
 */
static void sym_fw_bind_script (hcb_p np, u32 *start, int len)
{
	u32 opcode, new, old, tmp1, tmp2;
	u32 *end, *cur;
	int relocs;

	cur = start;
	end = start + len/4;

	while (cur < end) {

		opcode = *cur;

		/*
		 *  If we forget to change the length
		 *  in scripts, a field will be
		 *  padded with 0. This is an illegal
		 *  command.
		 */
		if (opcode == 0) {
			printf ("%s: ERROR0 IN SCRIPT at %d.\n",
				sym_name(np), (int) (cur-start));
			MDELAY (10000);
			++cur;
			continue;
		};

		/*
		 *  We use the bogus value 0xf00ff00f ;-)
		 *  to reserve data area in SCRIPTS.
		 */
		if (opcode == SCR_DATA_ZERO) {
			*cur++ = 0;
			continue;
		}

		if (DEBUG_FLAGS & DEBUG_SCRIPT)
			printf ("%d:  <%x>\n", (int) (cur-start),
				(unsigned)opcode);

		/*
		 *  We don't have to decode ALL commands
		 */
		switch (opcode >> 28) {
		case 0xf:
			/*
			 *  LOAD / STORE DSA relative, don't relocate.
			 */
			relocs = 0;
			break;
		case 0xe:
			/*
			 *  LOAD / STORE absolute.
			 */
			relocs = 1;
			break;
		case 0xc:
			/*
			 *  COPY has TWO arguments.
			 */
			relocs = 2;
			tmp1 = cur[1];
			tmp2 = cur[2];
			if ((tmp1 ^ tmp2) & 3) {
				printf ("%s: ERROR1 IN SCRIPT at %d.\n",
					sym_name(np), (int) (cur-start));
				MDELAY (10000);
			}
			/*
			 *  If PREFETCH feature not enabled, remove
			 *  the NO FLUSH bit if present.
			 */
			if ((opcode & SCR_NO_FLUSH) &&
			    !(np->features & FE_PFEN)) {
				opcode = (opcode & ~SCR_NO_FLUSH);
			}
			break;
		case 0x0:
			/*
			 *  MOVE/CHMOV (absolute address)
			 */
			if (!(np->features & FE_WIDE))
				opcode = (opcode | OPC_MOVE);
			relocs = 1;
			break;
		case 0x1:
			/*
			 *  MOVE/CHMOV (table indirect)
			 */
			if (!(np->features & FE_WIDE))
				opcode = (opcode | OPC_MOVE);
			relocs = 0;
			break;
		case 0x8:
			/*
			 *  JUMP / CALL
			 *  dont't relocate if relative :-)
			 */
			if (opcode & 0x00800000)
				relocs = 0;
			else if ((opcode & 0xf8400000) == 0x80400000)/*JUMP64*/
				relocs = 2;
			else
				relocs = 1;
			break;
		case 0x4:
		case 0x5:
		case 0x6:
		case 0x7:
			relocs = 1;
			break;
		default:
			relocs = 0;
			break;
		};

		/*
		 *  Scriptify:) the opcode.
		 */
		*cur++ = cpu_to_scr(opcode);

		/*
		 *  If no relocation, assume 1 argument
		 *  and just scriptize:) it.
		 */
		if (!relocs) {
			*cur = cpu_to_scr(*cur);
			++cur;
			continue;
		}

		/*
		 *  Otherwise performs all needed relocations.
		 */
		while (relocs--) {
			old = *cur;

			switch (old & RELOC_MASK) {
			case RELOC_REGISTER:
				new = (old & ~RELOC_MASK) + np->mmio_ba;
				break;
			case RELOC_LABEL_A:
				new = (old & ~RELOC_MASK) + np->scripta_ba;
				break;
			case RELOC_LABEL_B:
				new = (old & ~RELOC_MASK) + np->scriptb_ba;
				break;
			case RELOC_SOFTC:
				new = (old & ~RELOC_MASK) + np->hcb_ba;
				break;
			case 0:
				/*
				 *  Don't relocate a 0 address.
				 *  They are mostly used for patched or
				 *  script self-modified areas.
				 */
				if (old == 0) {
					new = old;
					break;
				}
				/* fall through */
			default:
				new = 0;
				panic("sym_fw_bind_script: "
				      "weird relocation %x\n", old);
				break;
			}

			*cur++ = cpu_to_scr(new);
		}
	};
}

/*---------------------------------------------------------------------------*/
/*--------------------------- END OF FIRMWARES  -----------------------------*/
/*---------------------------------------------------------------------------*/

/*
 *  Function prototypes.
 */
static void sym_save_initial_setting (hcb_p np);
static int  sym_prepare_setting (hcb_p np, struct sym_nvram *nvram);
static int  sym_prepare_nego (hcb_p np, ccb_p cp, int nego, u_char *msgptr);
static void sym_put_start_queue (hcb_p np, ccb_p cp);
static void sym_chip_reset (hcb_p np);
static void sym_soft_reset (hcb_p np);
static void sym_start_reset (hcb_p np);
static int  sym_reset_scsi_bus (hcb_p np, int enab_int);
static int  sym_wakeup_done (hcb_p np);
static void sym_flush_busy_queue (hcb_p np, int cam_status);
static void sym_flush_comp_queue (hcb_p np, int cam_status);
static void sym_init (hcb_p np, int reason);
static int  sym_getsync(hcb_p np, u_char dt, u_char sfac, u_char *divp,
		        u_char *fakp);
static void sym_setsync (hcb_p np, ccb_p cp, u_char ofs, u_char per,
			 u_char div, u_char fak);
static void sym_setwide (hcb_p np, ccb_p cp, u_char wide);
static void sym_setpprot(hcb_p np, ccb_p cp, u_char dt, u_char ofs,
			 u_char per, u_char wide, u_char div, u_char fak);
static void sym_settrans(hcb_p np, ccb_p cp, u_char dt, u_char ofs,
			 u_char per, u_char wide, u_char div, u_char fak);
static void sym_log_hard_error (hcb_p np, u_short sist, u_char dstat);
static void sym_intr (void *arg);
static void sym_poll (struct cam_sim *sim);
static void sym_recover_scsi_int (hcb_p np, u_char hsts);
static void sym_int_sto (hcb_p np);
static void sym_int_udc (hcb_p np);
static void sym_int_sbmc (hcb_p np);
static void sym_int_par (hcb_p np, u_short sist);
static void sym_int_ma (hcb_p np);
static int  sym_dequeue_from_squeue(hcb_p np, int i, int target, int lun,
				    int task);
static void sym_sir_bad_scsi_status (hcb_p np, int num, ccb_p cp);
static int  sym_clear_tasks (hcb_p np, int status, int targ, int lun, int task);
static void sym_sir_task_recovery (hcb_p np, int num);
static int  sym_evaluate_dp (hcb_p np, ccb_p cp, u32 scr, int *ofs);
static void sym_modify_dp (hcb_p np, tcb_p tp, ccb_p cp, int ofs);
static int  sym_compute_residual (hcb_p np, ccb_p cp);
static int  sym_show_msg (u_char * msg);
static void sym_print_msg (ccb_p cp, char *label, u_char *msg);
static void sym_sync_nego (hcb_p np, tcb_p tp, ccb_p cp);
static void sym_ppr_nego (hcb_p np, tcb_p tp, ccb_p cp);
static void sym_wide_nego (hcb_p np, tcb_p tp, ccb_p cp);
static void sym_nego_default (hcb_p np, tcb_p tp, ccb_p cp);
static void sym_nego_rejected (hcb_p np, tcb_p tp, ccb_p cp);
static void sym_int_sir (hcb_p np);
static void sym_free_ccb (hcb_p np, ccb_p cp);
static ccb_p sym_get_ccb (hcb_p np, u_char tn, u_char ln, u_char tag_order);
static ccb_p sym_alloc_ccb (hcb_p np);
static ccb_p sym_ccb_from_dsa (hcb_p np, u32 dsa);
static lcb_p sym_alloc_lcb (hcb_p np, u_char tn, u_char ln);
static void sym_alloc_lcb_tags (hcb_p np, u_char tn, u_char ln);
static int  sym_snooptest (hcb_p np);
static void sym_selectclock(hcb_p np, u_char scntl3);
static void sym_getclock (hcb_p np, int mult);
static int  sym_getpciclock (hcb_p np);
static void sym_complete_ok (hcb_p np, ccb_p cp);
static void sym_complete_error (hcb_p np, ccb_p cp);
static void sym_callout (void *arg);
static int  sym_abort_scsiio (hcb_p np, union ccb *ccb, int timed_out);
static void sym_reset_dev (hcb_p np, union ccb *ccb);
static void sym_action (struct cam_sim *sim, union ccb *ccb);
static int  sym_setup_cdb (hcb_p np, struct ccb_scsiio *csio, ccb_p cp);
static void sym_setup_data_and_start (hcb_p np, struct ccb_scsiio *csio,
				      ccb_p cp);
static int sym_fast_scatter_sg_physical(hcb_p np, ccb_p cp,
					bus_dma_segment_t *psegs, int nsegs);
static int sym_scatter_sg_physical (hcb_p np, ccb_p cp,
				    bus_dma_segment_t *psegs, int nsegs);
static void sym_action2 (struct cam_sim *sim, union ccb *ccb);
static void sym_update_trans (hcb_p np, tcb_p tp, struct sym_trans *tip,
			      struct ccb_trans_settings *cts);
static void sym_update_dflags(hcb_p np, u_char *flags,
			      struct ccb_trans_settings *cts);

static const struct sym_pci_chip *sym_find_pci_chip (device_t dev);
static int  sym_pci_probe (device_t dev);
static int  sym_pci_attach (device_t dev);

static void sym_pci_free (hcb_p np);
static int  sym_cam_attach (hcb_p np);
static void sym_cam_free (hcb_p np);

static void sym_nvram_setup_host (hcb_p np, struct sym_nvram *nvram);
static void sym_nvram_setup_target (hcb_p np, int targ, struct sym_nvram *nvp);
static int sym_read_nvram (hcb_p np, struct sym_nvram *nvp);

/*
 *  Print something which allows to retrieve the controller type,
 *  unit, target, lun concerned by a kernel message.
 */
static void PRINT_TARGET (hcb_p np, int target)
{
	printf ("%s:%d:", sym_name(np), target);
}

static void PRINT_LUN(hcb_p np, int target, int lun)
{
	printf ("%s:%d:%d:", sym_name(np), target, lun);
}

static void PRINT_ADDR (ccb_p cp)
{
	if (cp && cp->cam_ccb)
		xpt_print_path(cp->cam_ccb->ccb_h.path);
}

/*
 *  Take into account this ccb in the freeze count.
 */
static void sym_freeze_cam_ccb(union ccb *ccb)
{
	if (!(ccb->ccb_h.flags & CAM_DEV_QFRZDIS)) {
		if (!(ccb->ccb_h.status & CAM_DEV_QFRZN)) {
			ccb->ccb_h.status |= CAM_DEV_QFRZN;
			xpt_freeze_devq(ccb->ccb_h.path, 1);
		}
	}
}

/*
 *  Set the status field of a CAM CCB.
 */
static __inline void sym_set_cam_status(union ccb *ccb, cam_status status)
{
	ccb->ccb_h.status &= ~CAM_STATUS_MASK;
	ccb->ccb_h.status |= status;
}

/*
 *  Get the status field of a CAM CCB.
 */
static __inline int sym_get_cam_status(union ccb *ccb)
{
	return ccb->ccb_h.status & CAM_STATUS_MASK;
}

/*
 *  Enqueue a CAM CCB.
 */
static void sym_enqueue_cam_ccb(ccb_p cp)
{
	hcb_p np;
	union ccb *ccb;

	ccb = cp->cam_ccb;
	np = (hcb_p) cp->arg;

	assert(!(ccb->ccb_h.status & CAM_SIM_QUEUED));
	ccb->ccb_h.status = CAM_REQ_INPROG;

	callout_reset(&cp->ch, ccb->ccb_h.timeout * hz / 1000, sym_callout,
			(caddr_t) ccb);
	ccb->ccb_h.status |= CAM_SIM_QUEUED;
	ccb->ccb_h.sym_hcb_ptr = np;

	sym_insque_tail(sym_qptr(&ccb->ccb_h.sim_links), &np->cam_ccbq);
}

/*
 *  Complete a pending CAM CCB.
 */
static void _sym_xpt_done(hcb_p np, union ccb *ccb)
{
	SYM_LOCK_ASSERT(MA_OWNED);

	KASSERT((ccb->ccb_h.status & CAM_SIM_QUEUED) == 0,
			("%s: status=CAM_SIM_QUEUED", __func__));

	if (ccb->ccb_h.flags & CAM_DEV_QFREEZE)
		sym_freeze_cam_ccb(ccb);
	xpt_done(ccb);
}

static void sym_xpt_done(hcb_p np, union ccb *ccb, ccb_p cp)
{
	SYM_LOCK_ASSERT(MA_OWNED);

	if (ccb->ccb_h.status & CAM_SIM_QUEUED) {
		callout_stop(&cp->ch);
		sym_remque(sym_qptr(&ccb->ccb_h.sim_links));
		ccb->ccb_h.status &= ~CAM_SIM_QUEUED;
		ccb->ccb_h.sym_hcb_ptr = NULL;
	}
	_sym_xpt_done(np, ccb);
}

static void sym_xpt_done2(hcb_p np, union ccb *ccb, int cam_status)
{
	SYM_LOCK_ASSERT(MA_OWNED);

	sym_set_cam_status(ccb, cam_status);
	_sym_xpt_done(np, ccb);
}

/*
 *  SYMBIOS chip clock divisor table.
 *
 *  Divisors are multiplied by 10,000,000 in order to make
 *  calculations more simple.
 */
#define _5M 5000000
static const u32 div_10M[] =
	{2*_5M, 3*_5M, 4*_5M, 6*_5M, 8*_5M, 12*_5M, 16*_5M};

/*
 *  SYMBIOS chips allow burst lengths of 2, 4, 8, 16, 32, 64,
 *  128 transfers. All chips support at least 16 transfers
 *  bursts. The 825A, 875 and 895 chips support bursts of up
 *  to 128 transfers and the 895A and 896 support bursts of up
 *  to 64 transfers. All other chips support up to 16
 *  transfers bursts.
 *
 *  For PCI 32 bit data transfers each transfer is a DWORD.
 *  It is a QUADWORD (8 bytes) for PCI 64 bit data transfers.
 *
 *  We use log base 2 (burst length) as internal code, with
 *  value 0 meaning "burst disabled".
 */

/*
 *  Burst length from burst code.
 */
#define burst_length(bc) (!(bc))? 0 : 1 << (bc)

/*
 *  Burst code from io register bits.
 */
#define burst_code(dmode, ctest4, ctest5) \
	(ctest4) & 0x80? 0 : (((dmode) & 0xc0) >> 6) + ((ctest5) & 0x04) + 1

/*
 *  Set initial io register bits from burst code.
 */
static __inline void sym_init_burst(hcb_p np, u_char bc)
{
	np->rv_ctest4	&= ~0x80;
	np->rv_dmode	&= ~(0x3 << 6);
	np->rv_ctest5	&= ~0x4;

	if (!bc) {
		np->rv_ctest4	|= 0x80;
	}
	else {
		--bc;
		np->rv_dmode	|= ((bc & 0x3) << 6);
		np->rv_ctest5	|= (bc & 0x4);
	}
}

/*
 * Print out the list of targets that have some flag disabled by user.
 */
static void sym_print_targets_flag(hcb_p np, int mask, char *msg)
{
	int cnt;
	int i;

	for (cnt = 0, i = 0 ; i < SYM_CONF_MAX_TARGET ; i++) {
		if (i == np->myaddr)
			continue;
		if (np->target[i].usrflags & mask) {
			if (!cnt++)
				printf("%s: %s disabled for targets",
					sym_name(np), msg);
			printf(" %d", i);
		}
	}
	if (cnt)
		printf(".\n");
}

/*
 *  Save initial settings of some IO registers.
 *  Assumed to have been set by BIOS.
 *  We cannot reset the chip prior to reading the
 *  IO registers, since informations will be lost.
 *  Since the SCRIPTS processor may be running, this
 *  is not safe on paper, but it seems to work quite
 *  well. :)
 */
static void sym_save_initial_setting (hcb_p np)
{
	np->sv_scntl0	= INB(nc_scntl0) & 0x0a;
	np->sv_scntl3	= INB(nc_scntl3) & 0x07;
	np->sv_dmode	= INB(nc_dmode)  & 0xce;
	np->sv_dcntl	= INB(nc_dcntl)  & 0xa8;
	np->sv_ctest3	= INB(nc_ctest3) & 0x01;
	np->sv_ctest4	= INB(nc_ctest4) & 0x80;
	np->sv_gpcntl	= INB(nc_gpcntl);
	np->sv_stest1	= INB(nc_stest1);
	np->sv_stest2	= INB(nc_stest2) & 0x20;
	np->sv_stest4	= INB(nc_stest4);
	if (np->features & FE_C10) {	/* Always large DMA fifo + ultra3 */
		np->sv_scntl4	= INB(nc_scntl4);
		np->sv_ctest5	= INB(nc_ctest5) & 0x04;
	}
	else
		np->sv_ctest5	= INB(nc_ctest5) & 0x24;
}

/*
 *  Prepare io register values used by sym_init() according
 *  to selected and supported features.
 */
static int sym_prepare_setting(hcb_p np, struct sym_nvram *nvram)
{
	u_char	burst_max;
	u32	period;
	int i;

	/*
	 *  Wide ?
	 */
	np->maxwide	= (np->features & FE_WIDE)? 1 : 0;

	/*
	 *  Get the frequency of the chip's clock.
	 */
	if	(np->features & FE_QUAD)
		np->multiplier	= 4;
	else if	(np->features & FE_DBLR)
		np->multiplier	= 2;
	else
		np->multiplier	= 1;

	np->clock_khz	= (np->features & FE_CLK80)? 80000 : 40000;
	np->clock_khz	*= np->multiplier;

	if (np->clock_khz != 40000)
		sym_getclock(np, np->multiplier);

	/*
	 * Divisor to be used for async (timer pre-scaler).
	 */
	i = np->clock_divn - 1;
	while (--i >= 0) {
		if (10ul * SYM_CONF_MIN_ASYNC * np->clock_khz > div_10M[i]) {
			++i;
			break;
		}
	}
	np->rv_scntl3 = i+1;

	/*
	 * The C1010 uses hardwired divisors for async.
	 * So, we just throw away, the async. divisor.:-)
	 */
	if (np->features & FE_C10)
		np->rv_scntl3 = 0;

	/*
	 * Minimum synchronous period factor supported by the chip.
	 * Btw, 'period' is in tenths of nanoseconds.
	 */
	period = (4 * div_10M[0] + np->clock_khz - 1) / np->clock_khz;
	if	(period <= 250)		np->minsync = 10;
	else if	(period <= 303)		np->minsync = 11;
	else if	(period <= 500)		np->minsync = 12;
	else				np->minsync = (period + 40 - 1) / 40;

	/*
	 * Check against chip SCSI standard support (SCSI-2,ULTRA,ULTRA2).
	 */
	if	(np->minsync < 25 &&
		 !(np->features & (FE_ULTRA|FE_ULTRA2|FE_ULTRA3)))
		np->minsync = 25;
	else if	(np->minsync < 12 &&
		 !(np->features & (FE_ULTRA2|FE_ULTRA3)))
		np->minsync = 12;

	/*
	 * Maximum synchronous period factor supported by the chip.
	 */
	period = (11 * div_10M[np->clock_divn - 1]) / (4 * np->clock_khz);
	np->maxsync = period > 2540 ? 254 : period / 10;

	/*
	 * If chip is a C1010, guess the sync limits in DT mode.
	 */
	if ((np->features & (FE_C10|FE_ULTRA3)) == (FE_C10|FE_ULTRA3)) {
		if (np->clock_khz == 160000) {
			np->minsync_dt = 9;
			np->maxsync_dt = 50;
			np->maxoffs_dt = 62;
		}
	}

	/*
	 *  64 bit addressing  (895A/896/1010) ?
	 */
	if (np->features & FE_DAC)
#ifdef __LP64__
		np->rv_ccntl1	|= (XTIMOD | EXTIBMV);
#else
		np->rv_ccntl1	|= (DDAC);
#endif

	/*
	 *  Phase mismatch handled by SCRIPTS (895A/896/1010) ?
  	 */
	if (np->features & FE_NOPM)
		np->rv_ccntl0	|= (ENPMJ);

 	/*
	 *  C1010 Errata.
	 *  In dual channel mode, contention occurs if internal cycles
	 *  are used. Disable internal cycles.
	 */
	if (np->device_id == PCI_ID_LSI53C1010 &&
	    np->revision_id < 0x2)
		np->rv_ccntl0	|=  DILS;

	/*
	 *  Select burst length (dwords)
	 */
	burst_max	= SYM_SETUP_BURST_ORDER;
	if (burst_max == 255)
		burst_max = burst_code(np->sv_dmode, np->sv_ctest4,
				       np->sv_ctest5);
	if (burst_max > 7)
		burst_max = 7;
	if (burst_max > np->maxburst)
		burst_max = np->maxburst;

	/*
	 *  DEL 352 - 53C810 Rev x11 - Part Number 609-0392140 - ITEM 2.
	 *  This chip and the 860 Rev 1 may wrongly use PCI cache line
	 *  based transactions on LOAD/STORE instructions. So we have
	 *  to prevent these chips from using such PCI transactions in
	 *  this driver. The generic ncr driver that does not use
	 *  LOAD/STORE instructions does not need this work-around.
	 */
	if ((np->device_id == PCI_ID_SYM53C810 &&
	     np->revision_id >= 0x10 && np->revision_id <= 0x11) ||
	    (np->device_id == PCI_ID_SYM53C860 &&
	     np->revision_id <= 0x1))
		np->features &= ~(FE_WRIE|FE_ERL|FE_ERMP);

	/*
	 *  Select all supported special features.
	 *  If we are using on-board RAM for scripts, prefetch (PFEN)
	 *  does not help, but burst op fetch (BOF) does.
	 *  Disabling PFEN makes sure BOF will be used.
	 */
	if (np->features & FE_ERL)
		np->rv_dmode	|= ERL;		/* Enable Read Line */
	if (np->features & FE_BOF)
		np->rv_dmode	|= BOF;		/* Burst Opcode Fetch */
	if (np->features & FE_ERMP)
		np->rv_dmode	|= ERMP;	/* Enable Read Multiple */
#if 1
	if ((np->features & FE_PFEN) && !np->ram_ba)
#else
	if (np->features & FE_PFEN)
#endif
		np->rv_dcntl	|= PFEN;	/* Prefetch Enable */
	if (np->features & FE_CLSE)
		np->rv_dcntl	|= CLSE;	/* Cache Line Size Enable */
	if (np->features & FE_WRIE)
		np->rv_ctest3	|= WRIE;	/* Write and Invalidate */
	if (np->features & FE_DFS)
		np->rv_ctest5	|= DFS;		/* Dma Fifo Size */

	/*
	 *  Select some other
	 */
	if (SYM_SETUP_PCI_PARITY)
		np->rv_ctest4	|= MPEE; /* Master parity checking */
	if (SYM_SETUP_SCSI_PARITY)
		np->rv_scntl0	|= 0x0a; /*  full arb., ena parity, par->ATN  */

	/*
	 *  Get parity checking, host ID and verbose mode from NVRAM
	 */
	np->myaddr = 255;
	sym_nvram_setup_host (np, nvram);
#ifdef __sparc64__
	np->myaddr = OF_getscsinitid(np->device);
#endif

	/*
	 *  Get SCSI addr of host adapter (set by bios?).
	 */
	if (np->myaddr == 255) {
		np->myaddr = INB(nc_scid) & 0x07;
		if (!np->myaddr)
			np->myaddr = SYM_SETUP_HOST_ID;
	}

	/*
	 *  Prepare initial io register bits for burst length
	 */
	sym_init_burst(np, burst_max);

	/*
	 *  Set SCSI BUS mode.
	 *  - LVD capable chips (895/895A/896/1010) report the
	 *    current BUS mode through the STEST4 IO register.
	 *  - For previous generation chips (825/825A/875),
	 *    user has to tell us how to check against HVD,
	 *    since a 100% safe algorithm is not possible.
	 */
	np->scsi_mode = SMODE_SE;
	if (np->features & (FE_ULTRA2|FE_ULTRA3))
		np->scsi_mode = (np->sv_stest4 & SMODE);
	else if	(np->features & FE_DIFF) {
		if (SYM_SETUP_SCSI_DIFF == 1) {
			if (np->sv_scntl3) {
				if (np->sv_stest2 & 0x20)
					np->scsi_mode = SMODE_HVD;
			}
			else if (nvram->type == SYM_SYMBIOS_NVRAM) {
				if (!(INB(nc_gpreg) & 0x08))
					np->scsi_mode = SMODE_HVD;
			}
		}
		else if	(SYM_SETUP_SCSI_DIFF == 2)
			np->scsi_mode = SMODE_HVD;
	}
	if (np->scsi_mode == SMODE_HVD)
		np->rv_stest2 |= 0x20;

	/*
	 *  Set LED support from SCRIPTS.
	 *  Ignore this feature for boards known to use a
	 *  specific GPIO wiring and for the 895A, 896
	 *  and 1010 that drive the LED directly.
	 */
	if ((SYM_SETUP_SCSI_LED ||
	     (nvram->type == SYM_SYMBIOS_NVRAM ||
	      (nvram->type == SYM_TEKRAM_NVRAM &&
	       np->device_id == PCI_ID_SYM53C895))) &&
	    !(np->features & FE_LEDC) && !(np->sv_gpcntl & 0x01))
		np->features |= FE_LED0;

	/*
	 *  Set irq mode.
	 */
	switch(SYM_SETUP_IRQ_MODE & 3) {
	case 2:
		np->rv_dcntl	|= IRQM;
		break;
	case 1:
		np->rv_dcntl	|= (np->sv_dcntl & IRQM);
		break;
	default:
		break;
	}

	/*
	 *  Configure targets according to driver setup.
	 *  If NVRAM present get targets setup from NVRAM.
	 */
	for (i = 0 ; i < SYM_CONF_MAX_TARGET ; i++) {
		tcb_p tp = &np->target[i];

		tp->tinfo.user.scsi_version = tp->tinfo.current.scsi_version= 2;
		tp->tinfo.user.spi_version  = tp->tinfo.current.spi_version = 2;
		tp->tinfo.user.period = np->minsync;
		if (np->features & FE_ULTRA3)
			tp->tinfo.user.period = np->minsync_dt;
		tp->tinfo.user.offset = np->maxoffs;
		tp->tinfo.user.width  = np->maxwide ? BUS_16_BIT : BUS_8_BIT;
		tp->usrflags |= (SYM_DISC_ENABLED | SYM_TAGS_ENABLED);
		tp->usrtags = SYM_SETUP_MAX_TAG;

		sym_nvram_setup_target (np, i, nvram);

		/*
		 *  For now, guess PPR/DT support from the period
		 *  and BUS width.
		 */
		if (np->features & FE_ULTRA3) {
			if (tp->tinfo.user.period <= 9	&&
			    tp->tinfo.user.width == BUS_16_BIT) {
				tp->tinfo.user.options |= PPR_OPT_DT;
				tp->tinfo.user.offset   = np->maxoffs_dt;
				tp->tinfo.user.spi_version = 3;
			}
		}

		if (!tp->usrtags)
			tp->usrflags &= ~SYM_TAGS_ENABLED;
	}

	/*
	 *  Let user know about the settings.
	 */
	i = nvram->type;
	printf("%s: %s NVRAM, ID %d, Fast-%d, %s, %s\n", sym_name(np),
		i  == SYM_SYMBIOS_NVRAM ? "Symbios" :
		(i == SYM_TEKRAM_NVRAM  ? "Tekram" : "No"),
		np->myaddr,
		(np->features & FE_ULTRA3) ? 80 :
		(np->features & FE_ULTRA2) ? 40 :
		(np->features & FE_ULTRA)  ? 20 : 10,
		sym_scsi_bus_mode(np->scsi_mode),
		(np->rv_scntl0 & 0xa)	? "parity checking" : "NO parity");
	/*
	 *  Tell him more on demand.
	 */
	if (sym_verbose) {
		printf("%s: %s IRQ line driver%s\n",
			sym_name(np),
			np->rv_dcntl & IRQM ? "totem pole" : "open drain",
			np->ram_ba ? ", using on-chip SRAM" : "");
		printf("%s: using %s firmware.\n", sym_name(np), np->fw_name);
		if (np->features & FE_NOPM)
			printf("%s: handling phase mismatch from SCRIPTS.\n",
			       sym_name(np));
	}
	/*
	 *  And still more.
	 */
	if (sym_verbose > 1) {
		printf ("%s: initial SCNTL3/DMODE/DCNTL/CTEST3/4/5 = "
			"(hex) %02x/%02x/%02x/%02x/%02x/%02x\n",
			sym_name(np), np->sv_scntl3, np->sv_dmode, np->sv_dcntl,
			np->sv_ctest3, np->sv_ctest4, np->sv_ctest5);

		printf ("%s: final   SCNTL3/DMODE/DCNTL/CTEST3/4/5 = "
			"(hex) %02x/%02x/%02x/%02x/%02x/%02x\n",
			sym_name(np), np->rv_scntl3, np->rv_dmode, np->rv_dcntl,
			np->rv_ctest3, np->rv_ctest4, np->rv_ctest5);
	}
	/*
	 *  Let user be aware of targets that have some disable flags set.
	 */
	sym_print_targets_flag(np, SYM_SCAN_BOOT_DISABLED, "SCAN AT BOOT");
	if (sym_verbose)
		sym_print_targets_flag(np, SYM_SCAN_LUNS_DISABLED,
				       "SCAN FOR LUNS");

	return 0;
}

/*
 *  Prepare the next negotiation message if needed.
 *
 *  Fill in the part of message buffer that contains the
 *  negotiation and the nego_status field of the CCB.
 *  Returns the size of the message in bytes.
 */
static int sym_prepare_nego(hcb_p np, ccb_p cp, int nego, u_char *msgptr)
{
	tcb_p tp = &np->target[cp->target];
	int msglen = 0;

	/*
	 *  Early C1010 chips need a work-around for DT
	 *  data transfer to work.
	 */
	if (!(np->features & FE_U3EN))
		tp->tinfo.goal.options = 0;
	/*
	 *  negotiate using PPR ?
	 */
	if (tp->tinfo.goal.options & PPR_OPT_MASK)
		nego = NS_PPR;
	/*
	 *  negotiate wide transfers ?
	 */
	else if (tp->tinfo.current.width != tp->tinfo.goal.width)
		nego = NS_WIDE;
	/*
	 *  negotiate synchronous transfers?
	 */
	else if (tp->tinfo.current.period != tp->tinfo.goal.period ||
		 tp->tinfo.current.offset != tp->tinfo.goal.offset)
		nego = NS_SYNC;

	switch (nego) {
	case NS_SYNC:
		msgptr[msglen++] = M_EXTENDED;
		msgptr[msglen++] = 3;
		msgptr[msglen++] = M_X_SYNC_REQ;
		msgptr[msglen++] = tp->tinfo.goal.period;
		msgptr[msglen++] = tp->tinfo.goal.offset;
		break;
	case NS_WIDE:
		msgptr[msglen++] = M_EXTENDED;
		msgptr[msglen++] = 2;
		msgptr[msglen++] = M_X_WIDE_REQ;
		msgptr[msglen++] = tp->tinfo.goal.width;
		break;
	case NS_PPR:
		msgptr[msglen++] = M_EXTENDED;
		msgptr[msglen++] = 6;
		msgptr[msglen++] = M_X_PPR_REQ;
		msgptr[msglen++] = tp->tinfo.goal.period;
		msgptr[msglen++] = 0;
		msgptr[msglen++] = tp->tinfo.goal.offset;
		msgptr[msglen++] = tp->tinfo.goal.width;
		msgptr[msglen++] = tp->tinfo.goal.options & PPR_OPT_DT;
		break;
	};

	cp->nego_status = nego;

	if (nego) {
		tp->nego_cp = cp; /* Keep track a nego will be performed */
		if (DEBUG_FLAGS & DEBUG_NEGO) {
			sym_print_msg(cp, nego == NS_SYNC ? "sync msgout" :
					  nego == NS_WIDE ? "wide msgout" :
					  "ppr msgout", msgptr);
		};
	};

	return msglen;
}

/*
 *  Insert a job into the start queue.
 */
static void sym_put_start_queue(hcb_p np, ccb_p cp)
{
	u_short	qidx;

#ifdef SYM_CONF_IARB_SUPPORT
	/*
	 *  If the previously queued CCB is not yet done,
	 *  set the IARB hint. The SCRIPTS will go with IARB
	 *  for this job when starting the previous one.
	 *  We leave devices a chance to win arbitration by
	 *  not using more than 'iarb_max' consecutive
	 *  immediate arbitrations.
	 */
	if (np->last_cp && np->iarb_count < np->iarb_max) {
		np->last_cp->host_flags |= HF_HINT_IARB;
		++np->iarb_count;
	}
	else
		np->iarb_count = 0;
	np->last_cp = cp;
#endif

	/*
	 *  Insert first the idle task and then our job.
	 *  The MB should ensure proper ordering.
	 */
	qidx = np->squeueput + 2;
	if (qidx >= MAX_QUEUE*2) qidx = 0;

	np->squeue [qidx]	   = cpu_to_scr(np->idletask_ba);
	MEMORY_BARRIER();
	np->squeue [np->squeueput] = cpu_to_scr(cp->ccb_ba);

	np->squeueput = qidx;

	if (DEBUG_FLAGS & DEBUG_QUEUE)
		printf ("%s: queuepos=%d.\n", sym_name (np), np->squeueput);

	/*
	 *  Script processor may be waiting for reselect.
	 *  Wake it up.
	 */
	MEMORY_BARRIER();
	OUTB (nc_istat, SIGP|np->istat_sem);
}

/*
 *  Soft reset the chip.
 *
 *  Raising SRST when the chip is running may cause
 *  problems on dual function chips (see below).
 *  On the other hand, LVD devices need some delay
 *  to settle and report actual BUS mode in STEST4.
 */
static void sym_chip_reset (hcb_p np)
{
	OUTB (nc_istat, SRST);
	UDELAY (10);
	OUTB (nc_istat, 0);
	UDELAY(2000);	/* For BUS MODE to settle */
}

/*
 *  Soft reset the chip.
 *
 *  Some 896 and 876 chip revisions may hang-up if we set
 *  the SRST (soft reset) bit at the wrong time when SCRIPTS
 *  are running.
 *  So, we need to abort the current operation prior to
 *  soft resetting the chip.
 */
static void sym_soft_reset (hcb_p np)
{
	u_char istat;
	int i;

	OUTB (nc_istat, CABRT);
	for (i = 1000000 ; i ; --i) {
		istat = INB (nc_istat);
		if (istat & SIP) {
			INW (nc_sist);
			continue;
		}
		if (istat & DIP) {
			OUTB (nc_istat, 0);
			INB (nc_dstat);
			break;
		}
	}
	if (!i)
		printf("%s: unable to abort current chip operation.\n",
			sym_name(np));
	sym_chip_reset (np);
}

/*
 *  Start reset process.
 *
 *  The interrupt handler will reinitialize the chip.
 */
static void sym_start_reset(hcb_p np)
{
	(void) sym_reset_scsi_bus(np, 1);
}

static int sym_reset_scsi_bus(hcb_p np, int enab_int)
{
	u32 term;
	int retv = 0;

	sym_soft_reset(np);	/* Soft reset the chip */
	if (enab_int)
		OUTW (nc_sien, RST);
	/*
	 *  Enable Tolerant, reset IRQD if present and
	 *  properly set IRQ mode, prior to resetting the bus.
	 */
	OUTB (nc_stest3, TE);
	OUTB (nc_dcntl, (np->rv_dcntl & IRQM));
	OUTB (nc_scntl1, CRST);
	UDELAY (200);

	if (!SYM_SETUP_SCSI_BUS_CHECK)
		goto out;
	/*
	 *  Check for no terminators or SCSI bus shorts to ground.
	 *  Read SCSI data bus, data parity bits and control signals.
	 *  We are expecting RESET to be TRUE and other signals to be
	 *  FALSE.
	 */
	term =	INB(nc_sstat0);
	term =	((term & 2) << 7) + ((term & 1) << 17);	/* rst sdp0 */
	term |= ((INB(nc_sstat2) & 0x01) << 26) |	/* sdp1     */
		((INW(nc_sbdl) & 0xff)   << 9)  |	/* d7-0     */
		((INW(nc_sbdl) & 0xff00) << 10) |	/* d15-8    */
		INB(nc_sbcl);	/* req ack bsy sel atn msg cd io    */

	if (!(np->features & FE_WIDE))
		term &= 0x3ffff;

	if (term != (2<<7)) {
		printf("%s: suspicious SCSI data while resetting the BUS.\n",
			sym_name(np));
		printf("%s: %sdp0,d7-0,rst,req,ack,bsy,sel,atn,msg,c/d,i/o = "
			"0x%lx, expecting 0x%lx\n",
			sym_name(np),
			(np->features & FE_WIDE) ? "dp1,d15-8," : "",
			(u_long)term, (u_long)(2<<7));
		if (SYM_SETUP_SCSI_BUS_CHECK == 1)
			retv = 1;
	}
out:
	OUTB (nc_scntl1, 0);
	/* MDELAY(100); */
	return retv;
}

/*
 *  The chip may have completed jobs. Look at the DONE QUEUE.
 *
 *  On architectures that may reorder LOAD/STORE operations,
 *  a memory barrier may be needed after the reading of the
 *  so-called `flag' and prior to dealing with the data.
 */
static int sym_wakeup_done (hcb_p np)
{
	ccb_p cp;
	int i, n;
	u32 dsa;

	SYM_LOCK_ASSERT(MA_OWNED);

	n = 0;
	i = np->dqueueget;
	while (1) {
		dsa = scr_to_cpu(np->dqueue[i]);
		if (!dsa)
			break;
		np->dqueue[i] = 0;
		if ((i = i+2) >= MAX_QUEUE*2)
			i = 0;

		cp = sym_ccb_from_dsa(np, dsa);
		if (cp) {
			MEMORY_BARRIER();
			sym_complete_ok (np, cp);
			++n;
		}
		else
			printf ("%s: bad DSA (%x) in done queue.\n",
				sym_name(np), (u_int) dsa);
	}
	np->dqueueget = i;

	return n;
}

/*
 *  Complete all active CCBs with error.
 *  Used on CHIP/SCSI RESET.
 */
static void sym_flush_busy_queue (hcb_p np, int cam_status)
{
	/*
	 *  Move all active CCBs to the COMP queue
	 *  and flush this queue.
	 */
	sym_que_splice(&np->busy_ccbq, &np->comp_ccbq);
	sym_que_init(&np->busy_ccbq);
	sym_flush_comp_queue(np, cam_status);
}

/*
 *  Start chip.
 *
 *  'reason' means:
 *     0: initialisation.
 *     1: SCSI BUS RESET delivered or received.
 *     2: SCSI BUS MODE changed.
 */
static void sym_init (hcb_p np, int reason)
{
 	int	i;
	u32	phys;

	SYM_LOCK_ASSERT(MA_OWNED);

 	/*
	 *  Reset chip if asked, otherwise just clear fifos.
 	 */
	if (reason == 1)
		sym_soft_reset(np);
	else {
		OUTB (nc_stest3, TE|CSF);
		OUTONB (nc_ctest3, CLF);
	}

	/*
	 *  Clear Start Queue
	 */
	phys = np->squeue_ba;
	for (i = 0; i < MAX_QUEUE*2; i += 2) {
		np->squeue[i]   = cpu_to_scr(np->idletask_ba);
		np->squeue[i+1] = cpu_to_scr(phys + (i+2)*4);
	}
	np->squeue[MAX_QUEUE*2-1] = cpu_to_scr(phys);

	/*
	 *  Start at first entry.
	 */
	np->squeueput = 0;

	/*
	 *  Clear Done Queue
	 */
	phys = np->dqueue_ba;
	for (i = 0; i < MAX_QUEUE*2; i += 2) {
		np->dqueue[i]   = 0;
		np->dqueue[i+1] = cpu_to_scr(phys + (i+2)*4);
	}
	np->dqueue[MAX_QUEUE*2-1] = cpu_to_scr(phys);

	/*
	 *  Start at first entry.
	 */
	np->dqueueget = 0;

	/*
	 *  Install patches in scripts.
	 *  This also let point to first position the start
	 *  and done queue pointers used from SCRIPTS.
	 */
	np->fw_patch(np);

	/*
	 *  Wakeup all pending jobs.
	 */
	sym_flush_busy_queue(np, CAM_SCSI_BUS_RESET);

	/*
	 *  Init chip.
	 */
	OUTB (nc_istat,  0x00   );	/*  Remove Reset, abort */
	UDELAY (2000);	/* The 895 needs time for the bus mode to settle */

	OUTB (nc_scntl0, np->rv_scntl0 | 0xc0);
					/*  full arb., ena parity, par->ATN  */
	OUTB (nc_scntl1, 0x00);		/*  odd parity, and remove CRST!! */

	sym_selectclock(np, np->rv_scntl3);	/* Select SCSI clock */

	OUTB (nc_scid  , RRE|np->myaddr);	/* Adapter SCSI address */
	OUTW (nc_respid, 1ul<<np->myaddr);	/* Id to respond to */
	OUTB (nc_istat , SIGP	);		/*  Signal Process */
	OUTB (nc_dmode , np->rv_dmode);		/* Burst length, dma mode */
	OUTB (nc_ctest5, np->rv_ctest5);	/* Large fifo + large burst */

	OUTB (nc_dcntl , NOCOM|np->rv_dcntl);	/* Protect SFBR */
	OUTB (nc_ctest3, np->rv_ctest3);	/* Write and invalidate */
	OUTB (nc_ctest4, np->rv_ctest4);	/* Master parity checking */

	/* Extended Sreq/Sack filtering not supported on the C10 */
	if (np->features & FE_C10)
		OUTB (nc_stest2, np->rv_stest2);
	else
		OUTB (nc_stest2, EXT|np->rv_stest2);

	OUTB (nc_stest3, TE);			/* TolerANT enable */
	OUTB (nc_stime0, 0x0c);			/* HTH disabled  STO 0.25 sec */

	/*
	 *  For now, disable AIP generation on C1010-66.
	 */
	if (np->device_id == PCI_ID_LSI53C1010_2)
		OUTB (nc_aipcntl1, DISAIP);

	/*
	 *  C10101 Errata.
	 *  Errant SGE's when in narrow. Write bits 4 & 5 of
	 *  STEST1 register to disable SGE. We probably should do
	 *  that from SCRIPTS for each selection/reselection, but
	 *  I just don't want. :)
	 */
	if (np->device_id == PCI_ID_LSI53C1010 &&
	    /* np->revision_id < 0xff */ 1)
		OUTB (nc_stest1, INB(nc_stest1) | 0x30);

	/*
	 *  DEL 441 - 53C876 Rev 5 - Part Number 609-0392787/2788 - ITEM 2.
	 *  Disable overlapped arbitration for some dual function devices,
	 *  regardless revision id (kind of post-chip-design feature. ;-))
	 */
	if (np->device_id == PCI_ID_SYM53C875)
		OUTB (nc_ctest0, (1<<5));
	else if (np->device_id == PCI_ID_SYM53C896)
		np->rv_ccntl0 |= DPR;

	/*
	 *  Write CCNTL0/CCNTL1 for chips capable of 64 bit addressing
	 *  and/or hardware phase mismatch, since only such chips
	 *  seem to support those IO registers.
	 */
	if (np->features & (FE_DAC|FE_NOPM)) {
		OUTB (nc_ccntl0, np->rv_ccntl0);
		OUTB (nc_ccntl1, np->rv_ccntl1);
	}

	/*
	 *  If phase mismatch handled by scripts (895A/896/1010),
	 *  set PM jump addresses.
	 */
	if (np->features & FE_NOPM) {
		OUTL (nc_pmjad1, SCRIPTB_BA (np, pm_handle));
		OUTL (nc_pmjad2, SCRIPTB_BA (np, pm_handle));
	}

	/*
	 *    Enable GPIO0 pin for writing if LED support from SCRIPTS.
	 *    Also set GPIO5 and clear GPIO6 if hardware LED control.
	 */
	if (np->features & FE_LED0)
		OUTB(nc_gpcntl, INB(nc_gpcntl) & ~0x01);
	else if (np->features & FE_LEDC)
		OUTB(nc_gpcntl, (INB(nc_gpcntl) & ~0x41) | 0x20);

	/*
	 *      enable ints
	 */
	OUTW (nc_sien , STO|HTH|MA|SGE|UDC|RST|PAR);
	OUTB (nc_dien , MDPE|BF|SSI|SIR|IID);

	/*
	 *  For 895/6 enable SBMC interrupt and save current SCSI bus mode.
	 *  Try to eat the spurious SBMC interrupt that may occur when
	 *  we reset the chip but not the SCSI BUS (at initialization).
	 */
	if (np->features & (FE_ULTRA2|FE_ULTRA3)) {
		OUTONW (nc_sien, SBMC);
		if (reason == 0) {
			MDELAY(100);
			INW (nc_sist);
		}
		np->scsi_mode = INB (nc_stest4) & SMODE;
	}

	/*
	 *  Fill in target structure.
	 *  Reinitialize usrsync.
	 *  Reinitialize usrwide.
	 *  Prepare sync negotiation according to actual SCSI bus mode.
	 */
	for (i=0;i<SYM_CONF_MAX_TARGET;i++) {
		tcb_p tp = &np->target[i];

		tp->to_reset  = 0;
		tp->head.sval = 0;
		tp->head.wval = np->rv_scntl3;
		tp->head.uval = 0;

		tp->tinfo.current.period = 0;
		tp->tinfo.current.offset = 0;
		tp->tinfo.current.width  = BUS_8_BIT;
		tp->tinfo.current.options = 0;
	}

	/*
	 *  Download SCSI SCRIPTS to on-chip RAM if present,
	 *  and start script processor.
	 */
	if (np->ram_ba) {
		if (sym_verbose > 1)
			printf ("%s: Downloading SCSI SCRIPTS.\n",
				sym_name(np));
		if (np->ram_ws == 8192) {
			OUTRAM_OFF(4096, np->scriptb0, np->scriptb_sz);
			OUTL (nc_mmws, np->scr_ram_seg);
			OUTL (nc_mmrs, np->scr_ram_seg);
			OUTL (nc_sfs,  np->scr_ram_seg);
			phys = SCRIPTB_BA (np, start64);
		}
		else
			phys = SCRIPTA_BA (np, init);
		OUTRAM_OFF(0, np->scripta0, np->scripta_sz);
	}
	else
		phys = SCRIPTA_BA (np, init);

	np->istat_sem = 0;

	OUTL (nc_dsa, np->hcb_ba);
	OUTL_DSP (phys);

	/*
	 *  Notify the XPT about the RESET condition.
	 */
	if (reason != 0)
		xpt_async(AC_BUS_RESET, np->path, NULL);
}

/*
 *  Get clock factor and sync divisor for a given
 *  synchronous factor period.
 */
static int
sym_getsync(hcb_p np, u_char dt, u_char sfac, u_char *divp, u_char *fakp)
{
	u32	clk = np->clock_khz;	/* SCSI clock frequency in kHz	*/
	int	div = np->clock_divn;	/* Number of divisors supported	*/
	u32	fak;			/* Sync factor in sxfer		*/
	u32	per;			/* Period in tenths of ns	*/
	u32	kpc;			/* (per * clk)			*/
	int	ret;

	/*
	 *  Compute the synchronous period in tenths of nano-seconds
	 */
	if (dt && sfac <= 9)	per = 125;
	else if	(sfac <= 10)	per = 250;
	else if	(sfac == 11)	per = 303;
	else if	(sfac == 12)	per = 500;
	else			per = 40 * sfac;
	ret = per;

	kpc = per * clk;
	if (dt)
		kpc <<= 1;

	/*
	 *  For earliest C10 revision 0, we cannot use extra
	 *  clocks for the setting of the SCSI clocking.
	 *  Note that this limits the lowest sync data transfer
	 *  to 5 Mega-transfers per second and may result in
	 *  using higher clock divisors.
	 */
#if 1
	if ((np->features & (FE_C10|FE_U3EN)) == FE_C10) {
		/*
		 *  Look for the lowest clock divisor that allows an
		 *  output speed not faster than the period.
		 */
		while (div > 0) {
			--div;
			if (kpc > (div_10M[div] << 2)) {
				++div;
				break;
			}
		}
		fak = 0;			/* No extra clocks */
		if (div == np->clock_divn) {	/* Are we too fast ? */
			ret = -1;
		}
		*divp = div;
		*fakp = fak;
		return ret;
	}
#endif

	/*
	 *  Look for the greatest clock divisor that allows an
	 *  input speed faster than the period.
	 */
	while (div-- > 0)
		if (kpc >= (div_10M[div] << 2)) break;

	/*
	 *  Calculate the lowest clock factor that allows an output
	 *  speed not faster than the period, and the max output speed.
	 *  If fak >= 1 we will set both XCLKH_ST and XCLKH_DT.
	 *  If fak >= 2 we will also set XCLKS_ST and XCLKS_DT.
	 */
	if (dt) {
		fak = (kpc - 1) / (div_10M[div] << 1) + 1 - 2;
		/* ret = ((2+fak)*div_10M[div])/np->clock_khz; */
	}
	else {
		fak = (kpc - 1) / div_10M[div] + 1 - 4;
		/* ret = ((4+fak)*div_10M[div])/np->clock_khz; */
	}

	/*
	 *  Check against our hardware limits, or bugs :).
	 */
	if (fak < 0)	{fak = 0; ret = -1;}
	if (fak > 2)	{fak = 2; ret = -1;}

	/*
	 *  Compute and return sync parameters.
	 */
	*divp = div;
	*fakp = fak;

	return ret;
}

/*
 *  Tell the SCSI layer about the new transfer parameters.
 */
static void
sym_xpt_async_transfer_neg(hcb_p np, int target, u_int spi_valid)
{
	struct ccb_trans_settings cts;
	struct cam_path *path;
	int sts;
	tcb_p tp = &np->target[target];

	sts = xpt_create_path(&path, NULL, cam_sim_path(np->sim), target,
	                      CAM_LUN_WILDCARD);
	if (sts != CAM_REQ_CMP)
		return;

	bzero(&cts, sizeof(cts));

#define	cts__scsi (cts.proto_specific.scsi)
#define	cts__spi  (cts.xport_specific.spi)

	cts.type      = CTS_TYPE_CURRENT_SETTINGS;
	cts.protocol  = PROTO_SCSI;
	cts.transport = XPORT_SPI;
	cts.protocol_version  = tp->tinfo.current.scsi_version;
	cts.transport_version = tp->tinfo.current.spi_version;

	cts__spi.valid = spi_valid;
	if (spi_valid & CTS_SPI_VALID_SYNC_RATE)
		cts__spi.sync_period = tp->tinfo.current.period;
	if (spi_valid & CTS_SPI_VALID_SYNC_OFFSET)
		cts__spi.sync_offset = tp->tinfo.current.offset;
	if (spi_valid & CTS_SPI_VALID_BUS_WIDTH)
		cts__spi.bus_width   = tp->tinfo.current.width;
	if (spi_valid & CTS_SPI_VALID_PPR_OPTIONS)
		cts__spi.ppr_options = tp->tinfo.current.options;
#undef cts__spi
#undef cts__scsi
	xpt_setup_ccb(&cts.ccb_h, path, /*priority*/1);
	xpt_async(AC_TRANSFER_NEG, path, &cts);
	xpt_free_path(path);
}

#define SYM_SPI_VALID_WDTR		\
	CTS_SPI_VALID_BUS_WIDTH |	\
	CTS_SPI_VALID_SYNC_RATE |	\
	CTS_SPI_VALID_SYNC_OFFSET
#define SYM_SPI_VALID_SDTR		\
	CTS_SPI_VALID_SYNC_RATE |	\
	CTS_SPI_VALID_SYNC_OFFSET
#define SYM_SPI_VALID_PPR		\
	CTS_SPI_VALID_PPR_OPTIONS |	\
	CTS_SPI_VALID_BUS_WIDTH |	\
	CTS_SPI_VALID_SYNC_RATE |	\
	CTS_SPI_VALID_SYNC_OFFSET

/*
 *  We received a WDTR.
 *  Let everything be aware of the changes.
 */
static void sym_setwide(hcb_p np, ccb_p cp, u_char wide)
{
	tcb_p tp = &np->target[cp->target];

	sym_settrans(np, cp, 0, 0, 0, wide, 0, 0);

	/*
	 *  Tell the SCSI layer about the new transfer parameters.
	 */
	tp->tinfo.goal.width = tp->tinfo.current.width = wide;
	tp->tinfo.current.offset = 0;
	tp->tinfo.current.period = 0;
	tp->tinfo.current.options = 0;

	sym_xpt_async_transfer_neg(np, cp->target, SYM_SPI_VALID_WDTR);
}

/*
 *  We received a SDTR.
 *  Let everything be aware of the changes.
 */
static void
sym_setsync(hcb_p np, ccb_p cp, u_char ofs, u_char per, u_char div, u_char fak)
{
	tcb_p tp = &np->target[cp->target];
	u_char wide = (cp->phys.select.sel_scntl3 & EWS) ? 1 : 0;

	sym_settrans(np, cp, 0, ofs, per, wide, div, fak);

	/*
	 *  Tell the SCSI layer about the new transfer parameters.
	 */
	tp->tinfo.goal.period	= tp->tinfo.current.period  = per;
	tp->tinfo.goal.offset	= tp->tinfo.current.offset  = ofs;
	tp->tinfo.goal.options	= tp->tinfo.current.options = 0;

	sym_xpt_async_transfer_neg(np, cp->target, SYM_SPI_VALID_SDTR);
}

/*
 *  We received a PPR.
 *  Let everything be aware of the changes.
 */
static void sym_setpprot(hcb_p np, ccb_p cp, u_char dt, u_char ofs,
			 u_char per, u_char wide, u_char div, u_char fak)
{
	tcb_p tp = &np->target[cp->target];

	sym_settrans(np, cp, dt, ofs, per, wide, div, fak);

	/*
	 *  Tell the SCSI layer about the new transfer parameters.
	 */
	tp->tinfo.goal.width	= tp->tinfo.current.width  = wide;
	tp->tinfo.goal.period	= tp->tinfo.current.period = per;
	tp->tinfo.goal.offset	= tp->tinfo.current.offset = ofs;
	tp->tinfo.goal.options	= tp->tinfo.current.options = dt;

	sym_xpt_async_transfer_neg(np, cp->target, SYM_SPI_VALID_PPR);
}

/*
 *  Switch trans mode for current job and it's target.
 */
static void sym_settrans(hcb_p np, ccb_p cp, u_char dt, u_char ofs,
			 u_char per, u_char wide, u_char div, u_char fak)
{
	SYM_QUEHEAD *qp;
	union	ccb *ccb;
	tcb_p tp;
	u_char target = INB (nc_sdid) & 0x0f;
	u_char sval, wval, uval;

	assert (cp);
	if (!cp) return;
	ccb = cp->cam_ccb;
	assert (ccb);
	if (!ccb) return;
	assert (target == (cp->target & 0xf));
	tp = &np->target[target];

	sval = tp->head.sval;
	wval = tp->head.wval;
	uval = tp->head.uval;

#if 0
	printf("XXXX sval=%x wval=%x uval=%x (%x)\n",
		sval, wval, uval, np->rv_scntl3);
#endif
	/*
	 *  Set the offset.
	 */
	if (!(np->features & FE_C10))
		sval = (sval & ~0x1f) | ofs;
	else
		sval = (sval & ~0x3f) | ofs;

	/*
	 *  Set the sync divisor and extra clock factor.
	 */
	if (ofs != 0) {
		wval = (wval & ~0x70) | ((div+1) << 4);
		if (!(np->features & FE_C10))
			sval = (sval & ~0xe0) | (fak << 5);
		else {
			uval = uval & ~(XCLKH_ST|XCLKH_DT|XCLKS_ST|XCLKS_DT);
			if (fak >= 1) uval |= (XCLKH_ST|XCLKH_DT);
			if (fak >= 2) uval |= (XCLKS_ST|XCLKS_DT);
		}
	}

	/*
	 *  Set the bus width.
	 */
	wval = wval & ~EWS;
	if (wide != 0)
		wval |= EWS;

	/*
	 *  Set misc. ultra enable bits.
	 */
	if (np->features & FE_C10) {
		uval = uval & ~(U3EN|AIPCKEN);
		if (dt)	{
			assert(np->features & FE_U3EN);
			uval |= U3EN;
		}
	}
	else {
		wval = wval & ~ULTRA;
		if (per <= 12)	wval |= ULTRA;
	}

	/*
	 *   Stop there if sync parameters are unchanged.
	 */
	if (tp->head.sval == sval &&
	    tp->head.wval == wval &&
	    tp->head.uval == uval)
		return;
	tp->head.sval = sval;
	tp->head.wval = wval;
	tp->head.uval = uval;

	/*
	 *  Disable extended Sreq/Sack filtering if per < 50.
	 *  Not supported on the C1010.
	 */
	if (per < 50 && !(np->features & FE_C10))
		OUTOFFB (nc_stest2, EXT);

	/*
	 *  set actual value and sync_status
	 */
	OUTB (nc_sxfer,  tp->head.sval);
	OUTB (nc_scntl3, tp->head.wval);

	if (np->features & FE_C10) {
		OUTB (nc_scntl4, tp->head.uval);
	}

	/*
	 *  patch ALL busy ccbs of this target.
	 */
	FOR_EACH_QUEUED_ELEMENT(&np->busy_ccbq, qp) {
		cp = sym_que_entry(qp, struct sym_ccb, link_ccbq);
		if (cp->target != target)
			continue;
		cp->phys.select.sel_scntl3 = tp->head.wval;
		cp->phys.select.sel_sxfer  = tp->head.sval;
		if (np->features & FE_C10) {
			cp->phys.select.sel_scntl4 = tp->head.uval;
		}
	}
}

/*
 *  log message for real hard errors
 *
 *  sym0 targ 0?: ERROR (ds:si) (so-si-sd) (sxfer/scntl3) @ name (dsp:dbc).
 *  	      reg: r0 r1 r2 r3 r4 r5 r6 ..... rf.
 *
 *  exception register:
 *  	ds:	dstat
 *  	si:	sist
 *
 *  SCSI bus lines:
 *  	so:	control lines as driven by chip.
 *  	si:	control lines as seen by chip.
 *  	sd:	scsi data lines as seen by chip.
 *
 *  wide/fastmode:
 *  	sxfer:	(see the manual)
 *  	scntl3:	(see the manual)
 *
 *  current script command:
 *  	dsp:	script address (relative to start of script).
 *  	dbc:	first word of script command.
 *
 *  First 24 register of the chip:
 *  	r0..rf
 */
static void sym_log_hard_error(hcb_p np, u_short sist, u_char dstat)
{
	u32	dsp;
	int	script_ofs;
	int	script_size;
	char	*script_name;
	u_char	*script_base;
	int	i;

	dsp	= INL (nc_dsp);

	if	(dsp > np->scripta_ba &&
		 dsp <= np->scripta_ba + np->scripta_sz) {
		script_ofs	= dsp - np->scripta_ba;
		script_size	= np->scripta_sz;
		script_base	= (u_char *) np->scripta0;
		script_name	= "scripta";
	}
	else if (np->scriptb_ba < dsp &&
		 dsp <= np->scriptb_ba + np->scriptb_sz) {
		script_ofs	= dsp - np->scriptb_ba;
		script_size	= np->scriptb_sz;
		script_base	= (u_char *) np->scriptb0;
		script_name	= "scriptb";
	} else {
		script_ofs	= dsp;
		script_size	= 0;
		script_base	= 0;
		script_name	= "mem";
	}

	printf ("%s:%d: ERROR (%x:%x) (%x-%x-%x) (%x/%x) @ (%s %x:%08x).\n",
		sym_name (np), (unsigned)INB (nc_sdid)&0x0f, dstat, sist,
		(unsigned)INB (nc_socl), (unsigned)INB (nc_sbcl),
		(unsigned)INB (nc_sbdl), (unsigned)INB (nc_sxfer),
		(unsigned)INB (nc_scntl3), script_name, script_ofs,
		(unsigned)INL (nc_dbc));

	if (((script_ofs & 3) == 0) &&
	    (unsigned)script_ofs < script_size) {
		printf ("%s: script cmd = %08x\n", sym_name(np),
			scr_to_cpu((int) *(u32 *)(script_base + script_ofs)));
	}

        printf ("%s: regdump:", sym_name(np));
        for (i=0; i<24;i++)
            printf (" %02x", (unsigned)INB_OFF(i));
        printf (".\n");

	/*
	 *  PCI BUS error, read the PCI ststus register.
	 */
	if (dstat & (MDPE|BF)) {
		u_short pci_sts;
		pci_sts = pci_read_config(np->device, PCIR_STATUS, 2);
		if (pci_sts & 0xf900) {
			pci_write_config(np->device, PCIR_STATUS, pci_sts, 2);
			printf("%s: PCI STATUS = 0x%04x\n",
				sym_name(np), pci_sts & 0xf900);
		}
	}
}

/*
 *  chip interrupt handler
 *
 *  In normal situations, interrupt conditions occur one at
 *  a time. But when something bad happens on the SCSI BUS,
 *  the chip may raise several interrupt flags before
 *  stopping and interrupting the CPU. The additionnal
 *  interrupt flags are stacked in some extra registers
 *  after the SIP and/or DIP flag has been raised in the
 *  ISTAT. After the CPU has read the interrupt condition
 *  flag from SIST or DSTAT, the chip unstacks the other
 *  interrupt flags and sets the corresponding bits in
 *  SIST or DSTAT. Since the chip starts stacking once the
 *  SIP or DIP flag is set, there is a small window of time
 *  where the stacking does not occur.
 *
 *  Typically, multiple interrupt conditions may happen in
 *  the following situations:
 *
 *  - SCSI parity error + Phase mismatch  (PAR|MA)
 *    When a parity error is detected in input phase
 *    and the device switches to msg-in phase inside a
 *    block MOV.
 *  - SCSI parity error + Unexpected disconnect (PAR|UDC)
 *    When a stupid device does not want to handle the
 *    recovery of an SCSI parity error.
 *  - Some combinations of STO, PAR, UDC, ...
 *    When using non compliant SCSI stuff, when user is
 *    doing non compliant hot tampering on the BUS, when
 *    something really bad happens to a device, etc ...
 *
 *  The heuristic suggested by SYMBIOS to handle
 *  multiple interrupts is to try unstacking all
 *  interrupts conditions and to handle them on some
 *  priority based on error severity.
 *  This will work when the unstacking has been
 *  successful, but we cannot be 100 % sure of that,
 *  since the CPU may have been faster to unstack than
 *  the chip is able to stack. Hmmm ... But it seems that
 *  such a situation is very unlikely to happen.
 *
 *  If this happen, for example STO caught by the CPU
 *  then UDC happenning before the CPU have restarted
 *  the SCRIPTS, the driver may wrongly complete the
 *  same command on UDC, since the SCRIPTS didn't restart
 *  and the DSA still points to the same command.
 *  We avoid this situation by setting the DSA to an
 *  invalid value when the CCB is completed and before
 *  restarting the SCRIPTS.
 *
 *  Another issue is that we need some section of our
 *  recovery procedures to be somehow uninterruptible but
 *  the SCRIPTS processor does not provides such a
 *  feature. For this reason, we handle recovery preferently
 *  from the C code and check against some SCRIPTS critical
 *  sections from the C code.
 *
 *  Hopefully, the interrupt handling of the driver is now
 *  able to resist to weird BUS error conditions, but donnot
 *  ask me for any guarantee that it will never fail. :-)
 *  Use at your own decision and risk.
 */
static void sym_intr1 (hcb_p np)
{
	u_char	istat, istatc;
	u_char	dstat;
	u_short	sist;

	SYM_LOCK_ASSERT(MA_OWNED);

	/*
	 *  interrupt on the fly ?
	 *
	 *  A `dummy read' is needed to ensure that the
	 *  clear of the INTF flag reaches the device
	 *  before the scanning of the DONE queue.
	 */
	istat = INB (nc_istat);
	if (istat & INTF) {
		OUTB (nc_istat, (istat & SIGP) | INTF | np->istat_sem);
		istat = INB (nc_istat);		/* DUMMY READ */
		if (DEBUG_FLAGS & DEBUG_TINY) printf ("F ");
		(void)sym_wakeup_done (np);
	};

	if (!(istat & (SIP|DIP)))
		return;

#if 0	/* We should never get this one */
	if (istat & CABRT)
		OUTB (nc_istat, CABRT);
#endif

	/*
	 *  PAR and MA interrupts may occur at the same time,
	 *  and we need to know of both in order to handle
	 *  this situation properly. We try to unstack SCSI
	 *  interrupts for that reason. BTW, I dislike a LOT
	 *  such a loop inside the interrupt routine.
	 *  Even if DMA interrupt stacking is very unlikely to
	 *  happen, we also try unstacking these ones, since
	 *  this has no performance impact.
	 */
	sist	= 0;
	dstat	= 0;
	istatc	= istat;
	do {
		if (istatc & SIP)
			sist  |= INW (nc_sist);
		if (istatc & DIP)
			dstat |= INB (nc_dstat);
		istatc = INB (nc_istat);
		istat |= istatc;
	} while (istatc & (SIP|DIP));

	if (DEBUG_FLAGS & DEBUG_TINY)
		printf ("<%d|%x:%x|%x:%x>",
			(int)INB(nc_scr0),
			dstat,sist,
			(unsigned)INL(nc_dsp),
			(unsigned)INL(nc_dbc));
	/*
	 *  On paper, a memory barrier may be needed here.
	 *  And since we are paranoid ... :)
	 */
	MEMORY_BARRIER();

	/*
	 *  First, interrupts we want to service cleanly.
	 *
	 *  Phase mismatch (MA) is the most frequent interrupt
	 *  for chip earlier than the 896 and so we have to service
	 *  it as quickly as possible.
	 *  A SCSI parity error (PAR) may be combined with a phase
	 *  mismatch condition (MA).
	 *  Programmed interrupts (SIR) are used to call the C code
	 *  from SCRIPTS.
	 *  The single step interrupt (SSI) is not used in this
	 *  driver.
	 */
	if (!(sist  & (STO|GEN|HTH|SGE|UDC|SBMC|RST)) &&
	    !(dstat & (MDPE|BF|ABRT|IID))) {
		if	(sist & PAR)	sym_int_par (np, sist);
		else if (sist & MA)	sym_int_ma (np);
		else if (dstat & SIR)	sym_int_sir (np);
		else if (dstat & SSI)	OUTONB_STD ();
		else			goto unknown_int;
		return;
	};

	/*
	 *  Now, interrupts that donnot happen in normal
	 *  situations and that we may need to recover from.
	 *
	 *  On SCSI RESET (RST), we reset everything.
	 *  On SCSI BUS MODE CHANGE (SBMC), we complete all
	 *  active CCBs with RESET status, prepare all devices
	 *  for negotiating again and restart the SCRIPTS.
	 *  On STO and UDC, we complete the CCB with the corres-
	 *  ponding status and restart the SCRIPTS.
	 */
	if (sist & RST) {
		xpt_print_path(np->path);
		printf("SCSI BUS reset detected.\n");
		sym_init (np, 1);
		return;
	};

	OUTB (nc_ctest3, np->rv_ctest3 | CLF);	/* clear dma fifo  */
	OUTB (nc_stest3, TE|CSF);		/* clear scsi fifo */

	if (!(sist  & (GEN|HTH|SGE)) &&
	    !(dstat & (MDPE|BF|ABRT|IID))) {
		if	(sist & SBMC)	sym_int_sbmc (np);
		else if (sist & STO)	sym_int_sto (np);
		else if (sist & UDC)	sym_int_udc (np);
		else			goto unknown_int;
		return;
	};

	/*
	 *  Now, interrupts we are not able to recover cleanly.
	 *
	 *  Log message for hard errors.
	 *  Reset everything.
	 */

	sym_log_hard_error(np, sist, dstat);

	if ((sist & (GEN|HTH|SGE)) ||
		(dstat & (MDPE|BF|ABRT|IID))) {
		sym_start_reset(np);
		return;
	};

unknown_int:
	/*
	 *  We just miss the cause of the interrupt. :(
	 *  Print a message. The timeout will do the real work.
	 */
	printf(	"%s: unknown interrupt(s) ignored, "
		"ISTAT=0x%x DSTAT=0x%x SIST=0x%x\n",
		sym_name(np), istat, dstat, sist);
}

static void sym_intr(void *arg)
{
	hcb_p np = arg;

	SYM_LOCK();

	if (DEBUG_FLAGS & DEBUG_TINY) printf ("[");
	sym_intr1((hcb_p) arg);
	if (DEBUG_FLAGS & DEBUG_TINY) printf ("]");

	SYM_UNLOCK();
}

static void sym_poll(struct cam_sim *sim)
{
	sym_intr1(cam_sim_softc(sim));
}

/*
 *  generic recovery from scsi interrupt
 *
 *  The doc says that when the chip gets an SCSI interrupt,
 *  it tries to stop in an orderly fashion, by completing
 *  an instruction fetch that had started or by flushing
 *  the DMA fifo for a write to memory that was executing.
 *  Such a fashion is not enough to know if the instruction
 *  that was just before the current DSP value has been
 *  executed or not.
 *
 *  There are some small SCRIPTS sections that deal with
 *  the start queue and the done queue that may break any
 *  assomption from the C code if we are interrupted
 *  inside, so we reset if this happens. Btw, since these
 *  SCRIPTS sections are executed while the SCRIPTS hasn't
 *  started SCSI operations, it is very unlikely to happen.
 *
 *  All the driver data structures are supposed to be
 *  allocated from the same 4 GB memory window, so there
 *  is a 1 to 1 relationship between DSA and driver data
 *  structures. Since we are careful :) to invalidate the
 *  DSA when we complete a command or when the SCRIPTS
 *  pushes a DSA into a queue, we can trust it when it
 *  points to a CCB.
 */
static void sym_recover_scsi_int (hcb_p np, u_char hsts)
{
	u32	dsp	= INL (nc_dsp);
	u32	dsa	= INL (nc_dsa);
	ccb_p cp	= sym_ccb_from_dsa(np, dsa);

	/*
	 *  If we haven't been interrupted inside the SCRIPTS
	 *  critical pathes, we can safely restart the SCRIPTS
	 *  and trust the DSA value if it matches a CCB.
	 */
	if ((!(dsp > SCRIPTA_BA (np, getjob_begin) &&
	       dsp < SCRIPTA_BA (np, getjob_end) + 1)) &&
	    (!(dsp > SCRIPTA_BA (np, ungetjob) &&
	       dsp < SCRIPTA_BA (np, reselect) + 1)) &&
	    (!(dsp > SCRIPTB_BA (np, sel_for_abort) &&
	       dsp < SCRIPTB_BA (np, sel_for_abort_1) + 1)) &&
	    (!(dsp > SCRIPTA_BA (np, done) &&
	       dsp < SCRIPTA_BA (np, done_end) + 1))) {
		OUTB (nc_ctest3, np->rv_ctest3 | CLF);	/* clear dma fifo  */
		OUTB (nc_stest3, TE|CSF);		/* clear scsi fifo */
		/*
		 *  If we have a CCB, let the SCRIPTS call us back for
		 *  the handling of the error with SCRATCHA filled with
		 *  STARTPOS. This way, we will be able to freeze the
		 *  device queue and requeue awaiting IOs.
		 */
		if (cp) {
			cp->host_status = hsts;
			OUTL_DSP (SCRIPTA_BA (np, complete_error));
		}
		/*
		 *  Otherwise just restart the SCRIPTS.
		 */
		else {
			OUTL (nc_dsa, 0xffffff);
			OUTL_DSP (SCRIPTA_BA (np, start));
		}
	}
	else
		goto reset_all;

	return;

reset_all:
	sym_start_reset(np);
}

/*
 *  chip exception handler for selection timeout
 */
static void sym_int_sto (hcb_p np)
{
	u32 dsp	= INL (nc_dsp);

	if (DEBUG_FLAGS & DEBUG_TINY) printf ("T");

	if (dsp == SCRIPTA_BA (np, wf_sel_done) + 8)
		sym_recover_scsi_int(np, HS_SEL_TIMEOUT);
	else
		sym_start_reset(np);
}

/*
 *  chip exception handler for unexpected disconnect
 */
static void sym_int_udc (hcb_p np)
{
	printf ("%s: unexpected disconnect\n", sym_name(np));
	sym_recover_scsi_int(np, HS_UNEXPECTED);
}

/*
 *  chip exception handler for SCSI bus mode change
 *
 *  spi2-r12 11.2.3 says a transceiver mode change must
 *  generate a reset event and a device that detects a reset
 *  event shall initiate a hard reset. It says also that a
 *  device that detects a mode change shall set data transfer
 *  mode to eight bit asynchronous, etc...
 *  So, just reinitializing all except chip should be enough.
 */
static void sym_int_sbmc (hcb_p np)
{
	u_char scsi_mode = INB (nc_stest4) & SMODE;

	/*
	 *  Notify user.
	 */
	xpt_print_path(np->path);
	printf("SCSI BUS mode change from %s to %s.\n",
		sym_scsi_bus_mode(np->scsi_mode), sym_scsi_bus_mode(scsi_mode));

	/*
	 *  Should suspend command processing for a few seconds and
	 *  reinitialize all except the chip.
	 */
	sym_init (np, 2);
}

/*
 *  chip exception handler for SCSI parity error.
 *
 *  When the chip detects a SCSI parity error and is
 *  currently executing a (CH)MOV instruction, it does
 *  not interrupt immediately, but tries to finish the
 *  transfer of the current scatter entry before
 *  interrupting. The following situations may occur:
 *
 *  - The complete scatter entry has been transferred
 *    without the device having changed phase.
 *    The chip will then interrupt with the DSP pointing
 *    to the instruction that follows the MOV.
 *
 *  - A phase mismatch occurs before the MOV finished
 *    and phase errors are to be handled by the C code.
 *    The chip will then interrupt with both PAR and MA
 *    conditions set.
 *
 *  - A phase mismatch occurs before the MOV finished and
 *    phase errors are to be handled by SCRIPTS.
 *    The chip will load the DSP with the phase mismatch
 *    JUMP address and interrupt the host processor.
 */
static void sym_int_par (hcb_p np, u_short sist)
{
	u_char	hsts	= INB (HS_PRT);
	u32	dsp	= INL (nc_dsp);
	u32	dbc	= INL (nc_dbc);
	u32	dsa	= INL (nc_dsa);
	u_char	sbcl	= INB (nc_sbcl);
	u_char	cmd	= dbc >> 24;
	int phase	= cmd & 7;
	ccb_p	cp	= sym_ccb_from_dsa(np, dsa);

	printf("%s: SCSI parity error detected: SCR1=%d DBC=%x SBCL=%x\n",
		sym_name(np), hsts, dbc, sbcl);

	/*
	 *  Check that the chip is connected to the SCSI BUS.
	 */
	if (!(INB (nc_scntl1) & ISCON)) {
		sym_recover_scsi_int(np, HS_UNEXPECTED);
		return;
	}

	/*
	 *  If the nexus is not clearly identified, reset the bus.
	 *  We will try to do better later.
	 */
	if (!cp)
		goto reset_all;

	/*
	 *  Check instruction was a MOV, direction was INPUT and
	 *  ATN is asserted.
	 */
	if ((cmd & 0xc0) || !(phase & 1) || !(sbcl & 0x8))
		goto reset_all;

	/*
	 *  Keep track of the parity error.
	 */
	OUTONB (HF_PRT, HF_EXT_ERR);
	cp->xerr_status |= XE_PARITY_ERR;

	/*
	 *  Prepare the message to send to the device.
	 */
	np->msgout[0] = (phase == 7) ? M_PARITY : M_ID_ERROR;

	/*
	 *  If the old phase was DATA IN phase, we have to deal with
	 *  the 3 situations described above.
	 *  For other input phases (MSG IN and STATUS), the device
	 *  must resend the whole thing that failed parity checking
	 *  or signal error. So, jumping to dispatcher should be OK.
	 */
	if (phase == 1 || phase == 5) {
		/* Phase mismatch handled by SCRIPTS */
		if (dsp == SCRIPTB_BA (np, pm_handle))
			OUTL_DSP (dsp);
		/* Phase mismatch handled by the C code */
		else if (sist & MA)
			sym_int_ma (np);
		/* No phase mismatch occurred */
		else {
			OUTL (nc_temp, dsp);
			OUTL_DSP (SCRIPTA_BA (np, dispatch));
		}
	}
	else
		OUTL_DSP (SCRIPTA_BA (np, clrack));
	return;

reset_all:
	sym_start_reset(np);
}

/*
 *  chip exception handler for phase errors.
 *
 *  We have to construct a new transfer descriptor,
 *  to transfer the rest of the current block.
 */
static void sym_int_ma (hcb_p np)
{
	u32	dbc;
	u32	rest;
	u32	dsp;
	u32	dsa;
	u32	nxtdsp;
	u32	*vdsp;
	u32	oadr, olen;
	u32	*tblp;
        u32	newcmd;
	u_int	delta;
	u_char	cmd;
	u_char	hflags, hflags0;
	struct	sym_pmc *pm;
	ccb_p	cp;

	dsp	= INL (nc_dsp);
	dbc	= INL (nc_dbc);
	dsa	= INL (nc_dsa);

	cmd	= dbc >> 24;
	rest	= dbc & 0xffffff;
	delta	= 0;

	/*
	 *  locate matching cp if any.
	 */
	cp = sym_ccb_from_dsa(np, dsa);

	/*
	 *  Donnot take into account dma fifo and various buffers in
	 *  INPUT phase since the chip flushes everything before
	 *  raising the MA interrupt for interrupted INPUT phases.
	 *  For DATA IN phase, we will check for the SWIDE later.
	 */
	if ((cmd & 7) != 1 && (cmd & 7) != 5) {
		u_char ss0, ss2;

		if (np->features & FE_DFBC)
			delta = INW (nc_dfbc);
		else {
			u32 dfifo;

			/*
			 * Read DFIFO, CTEST[4-6] using 1 PCI bus ownership.
			 */
			dfifo = INL(nc_dfifo);

			/*
			 *  Calculate remaining bytes in DMA fifo.
			 *  (CTEST5 = dfifo >> 16)
			 */
			if (dfifo & (DFS << 16))
				delta = ((((dfifo >> 8) & 0x300) |
				          (dfifo & 0xff)) - rest) & 0x3ff;
			else
				delta = ((dfifo & 0xff) - rest) & 0x7f;
		}

		/*
		 *  The data in the dma fifo has not been transferred to
		 *  the target -> add the amount to the rest
		 *  and clear the data.
		 *  Check the sstat2 register in case of wide transfer.
		 */
		rest += delta;
		ss0  = INB (nc_sstat0);
		if (ss0 & OLF) rest++;
		if (!(np->features & FE_C10))
			if (ss0 & ORF) rest++;
		if (cp && (cp->phys.select.sel_scntl3 & EWS)) {
			ss2 = INB (nc_sstat2);
			if (ss2 & OLF1) rest++;
			if (!(np->features & FE_C10))
				if (ss2 & ORF1) rest++;
		};

		/*
		 *  Clear fifos.
		 */
		OUTB (nc_ctest3, np->rv_ctest3 | CLF);	/* dma fifo  */
		OUTB (nc_stest3, TE|CSF);		/* scsi fifo */
	}

	/*
	 *  log the information
	 */
	if (DEBUG_FLAGS & (DEBUG_TINY|DEBUG_PHASE))
		printf ("P%x%x RL=%d D=%d ", cmd&7, INB(nc_sbcl)&7,
			(unsigned) rest, (unsigned) delta);

	/*
	 *  try to find the interrupted script command,
	 *  and the address at which to continue.
	 */
	vdsp	= 0;
	nxtdsp	= 0;
	if	(dsp >  np->scripta_ba &&
		 dsp <= np->scripta_ba + np->scripta_sz) {
		vdsp = (u32 *)((char*)np->scripta0 + (dsp-np->scripta_ba-8));
		nxtdsp = dsp;
	}
	else if	(dsp >  np->scriptb_ba &&
		 dsp <= np->scriptb_ba + np->scriptb_sz) {
		vdsp = (u32 *)((char*)np->scriptb0 + (dsp-np->scriptb_ba-8));
		nxtdsp = dsp;
	}

	/*
	 *  log the information
	 */
	if (DEBUG_FLAGS & DEBUG_PHASE) {
		printf ("\nCP=%p DSP=%x NXT=%x VDSP=%p CMD=%x ",
			cp, (unsigned)dsp, (unsigned)nxtdsp, vdsp, cmd);
	};

	if (!vdsp) {
		printf ("%s: interrupted SCRIPT address not found.\n",
			sym_name (np));
		goto reset_all;
	}

	if (!cp) {
		printf ("%s: SCSI phase error fixup: CCB already dequeued.\n",
			sym_name (np));
		goto reset_all;
	}

	/*
	 *  get old startaddress and old length.
	 */
	oadr = scr_to_cpu(vdsp[1]);

	if (cmd & 0x10) {	/* Table indirect */
		tblp = (u32 *) ((char*) &cp->phys + oadr);
		olen = scr_to_cpu(tblp[0]);
		oadr = scr_to_cpu(tblp[1]);
	} else {
		tblp = (u32 *) 0;
		olen = scr_to_cpu(vdsp[0]) & 0xffffff;
	};

	if (DEBUG_FLAGS & DEBUG_PHASE) {
		printf ("OCMD=%x\nTBLP=%p OLEN=%x OADR=%x\n",
			(unsigned) (scr_to_cpu(vdsp[0]) >> 24),
			tblp,
			(unsigned) olen,
			(unsigned) oadr);
	};

	/*
	 *  check cmd against assumed interrupted script command.
	 *  If dt data phase, the MOVE instruction hasn't bit 4 of
	 *  the phase.
	 */
	if (((cmd & 2) ? cmd : (cmd & ~4)) != (scr_to_cpu(vdsp[0]) >> 24)) {
		PRINT_ADDR(cp);
		printf ("internal error: cmd=%02x != %02x=(vdsp[0] >> 24)\n",
			(unsigned)cmd, (unsigned)scr_to_cpu(vdsp[0]) >> 24);

		goto reset_all;
	};

	/*
	 *  if old phase not dataphase, leave here.
	 */
	if (cmd & 2) {
		PRINT_ADDR(cp);
		printf ("phase change %x-%x %d@%08x resid=%d.\n",
			cmd&7, INB(nc_sbcl)&7, (unsigned)olen,
			(unsigned)oadr, (unsigned)rest);
		goto unexpected_phase;
	};

	/*
	 *  Choose the correct PM save area.
	 *
	 *  Look at the PM_SAVE SCRIPT if you want to understand
	 *  this stuff. The equivalent code is implemented in
	 *  SCRIPTS for the 895A, 896 and 1010 that are able to
	 *  handle PM from the SCRIPTS processor.
	 */
	hflags0 = INB (HF_PRT);
	hflags = hflags0;

	if (hflags & (HF_IN_PM0 | HF_IN_PM1 | HF_DP_SAVED)) {
		if (hflags & HF_IN_PM0)
			nxtdsp = scr_to_cpu(cp->phys.pm0.ret);
		else if	(hflags & HF_IN_PM1)
			nxtdsp = scr_to_cpu(cp->phys.pm1.ret);

		if (hflags & HF_DP_SAVED)
			hflags ^= HF_ACT_PM;
	}

	if (!(hflags & HF_ACT_PM)) {
		pm = &cp->phys.pm0;
		newcmd = SCRIPTA_BA (np, pm0_data);
	}
	else {
		pm = &cp->phys.pm1;
		newcmd = SCRIPTA_BA (np, pm1_data);
	}

	hflags &= ~(HF_IN_PM0 | HF_IN_PM1 | HF_DP_SAVED);
	if (hflags != hflags0)
		OUTB (HF_PRT, hflags);

	/*
	 *  fillin the phase mismatch context
	 */
	pm->sg.addr = cpu_to_scr(oadr + olen - rest);
	pm->sg.size = cpu_to_scr(rest);
	pm->ret     = cpu_to_scr(nxtdsp);

	/*
	 *  If we have a SWIDE,
	 *  - prepare the address to write the SWIDE from SCRIPTS,
	 *  - compute the SCRIPTS address to restart from,
	 *  - move current data pointer context by one byte.
	 */
	nxtdsp = SCRIPTA_BA (np, dispatch);
	if ((cmd & 7) == 1 && cp && (cp->phys.select.sel_scntl3 & EWS) &&
	    (INB (nc_scntl2) & WSR)) {
		u32 tmp;

		/*
		 *  Set up the table indirect for the MOVE
		 *  of the residual byte and adjust the data
		 *  pointer context.
		 */
		tmp = scr_to_cpu(pm->sg.addr);
		cp->phys.wresid.addr = cpu_to_scr(tmp);
		pm->sg.addr = cpu_to_scr(tmp + 1);
		tmp = scr_to_cpu(pm->sg.size);
		cp->phys.wresid.size = cpu_to_scr((tmp&0xff000000) | 1);
		pm->sg.size = cpu_to_scr(tmp - 1);

		/*
		 *  If only the residual byte is to be moved,
		 *  no PM context is needed.
		 */
		if ((tmp&0xffffff) == 1)
			newcmd = pm->ret;

		/*
		 *  Prepare the address of SCRIPTS that will
		 *  move the residual byte to memory.
		 */
		nxtdsp = SCRIPTB_BA (np, wsr_ma_helper);
	}

	if (DEBUG_FLAGS & DEBUG_PHASE) {
		PRINT_ADDR(cp);
		printf ("PM %x %x %x / %x %x %x.\n",
			hflags0, hflags, newcmd,
			(unsigned)scr_to_cpu(pm->sg.addr),
			(unsigned)scr_to_cpu(pm->sg.size),
			(unsigned)scr_to_cpu(pm->ret));
	}

	/*
	 *  Restart the SCRIPTS processor.
	 */
	OUTL (nc_temp, newcmd);
	OUTL_DSP (nxtdsp);
	return;

	/*
	 *  Unexpected phase changes that occurs when the current phase
	 *  is not a DATA IN or DATA OUT phase are due to error conditions.
	 *  Such event may only happen when the SCRIPTS is using a
	 *  multibyte SCSI MOVE.
	 *
	 *  Phase change		Some possible cause
	 *
	 *  COMMAND  --> MSG IN	SCSI parity error detected by target.
	 *  COMMAND  --> STATUS	Bad command or refused by target.
	 *  MSG OUT  --> MSG IN     Message rejected by target.
	 *  MSG OUT  --> COMMAND    Bogus target that discards extended
	 *  			negotiation messages.
	 *
	 *  The code below does not care of the new phase and so
	 *  trusts the target. Why to annoy it ?
	 *  If the interrupted phase is COMMAND phase, we restart at
	 *  dispatcher.
	 *  If a target does not get all the messages after selection,
	 *  the code assumes blindly that the target discards extended
	 *  messages and clears the negotiation status.
	 *  If the target does not want all our response to negotiation,
	 *  we force a SIR_NEGO_PROTO interrupt (it is a hack that avoids
	 *  bloat for such a should_not_happen situation).
	 *  In all other situation, we reset the BUS.
	 *  Are these assumptions reasonnable ? (Wait and see ...)
	 */
unexpected_phase:
	dsp -= 8;
	nxtdsp = 0;

	switch (cmd & 7) {
	case 2:	/* COMMAND phase */
		nxtdsp = SCRIPTA_BA (np, dispatch);
		break;
#if 0
	case 3:	/* STATUS  phase */
		nxtdsp = SCRIPTA_BA (np, dispatch);
		break;
#endif
	case 6:	/* MSG OUT phase */
		/*
		 *  If the device may want to use untagged when we want
		 *  tagged, we prepare an IDENTIFY without disc. granted,
		 *  since we will not be able to handle reselect.
		 *  Otherwise, we just don't care.
		 */
		if	(dsp == SCRIPTA_BA (np, send_ident)) {
			if (cp->tag != NO_TAG && olen - rest <= 3) {
				cp->host_status = HS_BUSY;
				np->msgout[0] = M_IDENTIFY | cp->lun;
				nxtdsp = SCRIPTB_BA (np, ident_break_atn);
			}
			else
				nxtdsp = SCRIPTB_BA (np, ident_break);
		}
		else if	(dsp == SCRIPTB_BA (np, send_wdtr) ||
			 dsp == SCRIPTB_BA (np, send_sdtr) ||
			 dsp == SCRIPTB_BA (np, send_ppr)) {
			nxtdsp = SCRIPTB_BA (np, nego_bad_phase);
		}
		break;
#if 0
	case 7:	/* MSG IN  phase */
		nxtdsp = SCRIPTA_BA (np, clrack);
		break;
#endif
	}

	if (nxtdsp) {
		OUTL_DSP (nxtdsp);
		return;
	}

reset_all:
	sym_start_reset(np);
}

/*
 *  Dequeue from the START queue all CCBs that match
 *  a given target/lun/task condition (-1 means all),
 *  and move them from the BUSY queue to the COMP queue
 *  with CAM_REQUEUE_REQ status condition.
 *  This function is used during error handling/recovery.
 *  It is called with SCRIPTS not running.
 */
static int
sym_dequeue_from_squeue(hcb_p np, int i, int target, int lun, int task)
{
	int j;
	ccb_p cp;

	/*
	 *  Make sure the starting index is within range.
	 */
	assert((i >= 0) && (i < 2*MAX_QUEUE));

	/*
	 *  Walk until end of START queue and dequeue every job
	 *  that matches the target/lun/task condition.
	 */
	j = i;
	while (i != np->squeueput) {
		cp = sym_ccb_from_dsa(np, scr_to_cpu(np->squeue[i]));
		assert(cp);
#ifdef SYM_CONF_IARB_SUPPORT
		/* Forget hints for IARB, they may be no longer relevant */
		cp->host_flags &= ~HF_HINT_IARB;
#endif
		if ((target == -1 || cp->target == target) &&
		    (lun    == -1 || cp->lun    == lun)    &&
		    (task   == -1 || cp->tag    == task)) {
			sym_set_cam_status(cp->cam_ccb, CAM_REQUEUE_REQ);
			sym_remque(&cp->link_ccbq);
			sym_insque_tail(&cp->link_ccbq, &np->comp_ccbq);
		}
		else {
			if (i != j)
				np->squeue[j] = np->squeue[i];
			if ((j += 2) >= MAX_QUEUE*2) j = 0;
		}
		if ((i += 2) >= MAX_QUEUE*2) i = 0;
	}
	if (i != j)		/* Copy back the idle task if needed */
		np->squeue[j] = np->squeue[i];
	np->squeueput = j;	/* Update our current start queue pointer */

	return (i - j) / 2;
}

/*
 *  Complete all CCBs queued to the COMP queue.
 *
 *  These CCBs are assumed:
 *  - Not to be referenced either by devices or
 *    SCRIPTS-related queues and datas.
 *  - To have to be completed with an error condition
 *    or requeued.
 *
 *  The device queue freeze count is incremented
 *  for each CCB that does not prevent this.
 *  This function is called when all CCBs involved
 *  in error handling/recovery have been reaped.
 */
static void
sym_flush_comp_queue(hcb_p np, int cam_status)
{
	SYM_QUEHEAD *qp;
	ccb_p cp;

	while ((qp = sym_remque_head(&np->comp_ccbq)) != NULL) {
		union ccb *ccb;
		cp = sym_que_entry(qp, struct sym_ccb, link_ccbq);
		sym_insque_tail(&cp->link_ccbq, &np->busy_ccbq);
		/* Leave quiet CCBs waiting for resources */
		if (cp->host_status == HS_WAIT)
			continue;
		ccb = cp->cam_ccb;
		if (cam_status)
			sym_set_cam_status(ccb, cam_status);
		sym_freeze_cam_ccb(ccb);
		sym_xpt_done(np, ccb, cp);
		sym_free_ccb(np, cp);
	}
}

/*
 *  chip handler for bad SCSI status condition
 *
 *  In case of bad SCSI status, we unqueue all the tasks
 *  currently queued to the controller but not yet started
 *  and then restart the SCRIPTS processor immediately.
 *
 *  QUEUE FULL and BUSY conditions are handled the same way.
 *  Basically all the not yet started tasks are requeued in
 *  device queue and the queue is frozen until a completion.
 *
 *  For CHECK CONDITION and COMMAND TERMINATED status, we use
 *  the CCB of the failed command to prepare a REQUEST SENSE
 *  SCSI command and queue it to the controller queue.
 *
 *  SCRATCHA is assumed to have been loaded with STARTPOS
 *  before the SCRIPTS called the C code.
 */
static void sym_sir_bad_scsi_status(hcb_p np, int num, ccb_p cp)
{
	tcb_p tp	= &np->target[cp->target];
	u32		startp;
	u_char		s_status = cp->ssss_status;
	u_char		h_flags  = cp->host_flags;
	int		msglen;
	int		nego;
	int		i;

	SYM_LOCK_ASSERT(MA_OWNED);

	/*
	 *  Compute the index of the next job to start from SCRIPTS.
	 */
	i = (INL (nc_scratcha) - np->squeue_ba) / 4;

	/*
	 *  The last CCB queued used for IARB hint may be
	 *  no longer relevant. Forget it.
	 */
#ifdef SYM_CONF_IARB_SUPPORT
	if (np->last_cp)
		np->last_cp = NULL;
#endif

	/*
	 *  Now deal with the SCSI status.
	 */
	switch(s_status) {
	case S_BUSY:
	case S_QUEUE_FULL:
		if (sym_verbose >= 2) {
			PRINT_ADDR(cp);
			printf (s_status == S_BUSY ? "BUSY" : "QUEUE FULL\n");
		}
	default:	/* S_INT, S_INT_COND_MET, S_CONFLICT */
		sym_complete_error (np, cp);
		break;
	case S_TERMINATED:
	case S_CHECK_COND:
		/*
		 *  If we get an SCSI error when requesting sense, give up.
		 */
		if (h_flags & HF_SENSE) {
			sym_complete_error (np, cp);
			break;
		}

		/*
		 *  Dequeue all queued CCBs for that device not yet started,
		 *  and restart the SCRIPTS processor immediately.
		 */
		(void) sym_dequeue_from_squeue(np, i, cp->target, cp->lun, -1);
		OUTL_DSP (SCRIPTA_BA (np, start));

 		/*
		 *  Save some info of the actual IO.
		 *  Compute the data residual.
		 */
		cp->sv_scsi_status = cp->ssss_status;
		cp->sv_xerr_status = cp->xerr_status;
		cp->sv_resid = sym_compute_residual(np, cp);

		/*
		 *  Prepare all needed data structures for
		 *  requesting sense data.
		 */

		/*
		 *  identify message
		 */
		cp->scsi_smsg2[0] = M_IDENTIFY | cp->lun;
		msglen = 1;

		/*
		 *  If we are currently using anything different from
		 *  async. 8 bit data transfers with that target,
		 *  start a negotiation, since the device may want
		 *  to report us a UNIT ATTENTION condition due to
		 *  a cause we currently ignore, and we donnot want
		 *  to be stuck with WIDE and/or SYNC data transfer.
		 *
		 *  cp->nego_status is filled by sym_prepare_nego().
		 */
		cp->nego_status = 0;
		nego = 0;
		if	(tp->tinfo.current.options & PPR_OPT_MASK)
			nego = NS_PPR;
		else if	(tp->tinfo.current.width != BUS_8_BIT)
			nego = NS_WIDE;
		else if (tp->tinfo.current.offset != 0)
			nego = NS_SYNC;
		if (nego)
			msglen +=
			sym_prepare_nego (np,cp, nego, &cp->scsi_smsg2[msglen]);
		/*
		 *  Message table indirect structure.
		 */
		cp->phys.smsg.addr	= cpu_to_scr(CCB_BA (cp, scsi_smsg2));
		cp->phys.smsg.size	= cpu_to_scr(msglen);

		/*
		 *  sense command
		 */
		cp->phys.cmd.addr	= cpu_to_scr(CCB_BA (cp, sensecmd));
		cp->phys.cmd.size	= cpu_to_scr(6);

		/*
		 *  patch requested size into sense command
		 */
		cp->sensecmd[0]		= 0x03;
		cp->sensecmd[1]		= cp->lun << 5;
		if (tp->tinfo.current.scsi_version > 2 || cp->lun > 7)
			cp->sensecmd[1]	= 0;
		cp->sensecmd[4]		= SYM_SNS_BBUF_LEN;
		cp->data_len		= SYM_SNS_BBUF_LEN;

		/*
		 *  sense data
		 */
		bzero(cp->sns_bbuf, SYM_SNS_BBUF_LEN);
		cp->phys.sense.addr	= cpu_to_scr(vtobus(cp->sns_bbuf));
		cp->phys.sense.size	= cpu_to_scr(SYM_SNS_BBUF_LEN);

		/*
		 *  requeue the command.
		 */
		startp = SCRIPTB_BA (np, sdata_in);

		cp->phys.head.savep	= cpu_to_scr(startp);
		cp->phys.head.goalp	= cpu_to_scr(startp + 16);
		cp->phys.head.lastp	= cpu_to_scr(startp);
		cp->startp	= cpu_to_scr(startp);

		cp->actualquirks = SYM_QUIRK_AUTOSAVE;
		cp->host_status	= cp->nego_status ? HS_NEGOTIATE : HS_BUSY;
		cp->ssss_status = S_ILLEGAL;
		cp->host_flags	= (HF_SENSE|HF_DATA_IN);
		cp->xerr_status = 0;
		cp->extra_bytes = 0;

		cp->phys.head.go.start = cpu_to_scr(SCRIPTA_BA (np, select));

		/*
		 *  Requeue the command.
		 */
		sym_put_start_queue(np, cp);

		/*
		 *  Give back to upper layer everything we have dequeued.
		 */
		sym_flush_comp_queue(np, 0);
		break;
	}
}

/*
 *  After a device has accepted some management message
 *  as BUS DEVICE RESET, ABORT TASK, etc ..., or when
 *  a device signals a UNIT ATTENTION condition, some
 *  tasks are thrown away by the device. We are required
 *  to reflect that on our tasks list since the device
 *  will never complete these tasks.
 *
 *  This function move from the BUSY queue to the COMP
 *  queue all disconnected CCBs for a given target that
 *  match the following criteria:
 *  - lun=-1  means any logical UNIT otherwise a given one.
 *  - task=-1 means any task, otherwise a given one.
 */
static int
sym_clear_tasks(hcb_p np, int cam_status, int target, int lun, int task)
{
	SYM_QUEHEAD qtmp, *qp;
	int i = 0;
	ccb_p cp;

	/*
	 *  Move the entire BUSY queue to our temporary queue.
	 */
	sym_que_init(&qtmp);
	sym_que_splice(&np->busy_ccbq, &qtmp);
	sym_que_init(&np->busy_ccbq);

	/*
	 *  Put all CCBs that matches our criteria into
	 *  the COMP queue and put back other ones into
	 *  the BUSY queue.
	 */
	while ((qp = sym_remque_head(&qtmp)) != NULL) {
		union ccb *ccb;
		cp = sym_que_entry(qp, struct sym_ccb, link_ccbq);
		ccb = cp->cam_ccb;
		if (cp->host_status != HS_DISCONNECT ||
		    cp->target != target	     ||
		    (lun  != -1 && cp->lun != lun)   ||
		    (task != -1 &&
			(cp->tag != NO_TAG && cp->scsi_smsg[2] != task))) {
			sym_insque_tail(&cp->link_ccbq, &np->busy_ccbq);
			continue;
		}
		sym_insque_tail(&cp->link_ccbq, &np->comp_ccbq);

		/* Preserve the software timeout condition */
		if (sym_get_cam_status(ccb) != CAM_CMD_TIMEOUT)
			sym_set_cam_status(ccb, cam_status);
		++i;
#if 0
printf("XXXX TASK @%p CLEARED\n", cp);
#endif
	}
	return i;
}

/*
 *  chip handler for TASKS recovery
 *
 *  We cannot safely abort a command, while the SCRIPTS
 *  processor is running, since we just would be in race
 *  with it.
 *
 *  As long as we have tasks to abort, we keep the SEM
 *  bit set in the ISTAT. When this bit is set, the
 *  SCRIPTS processor interrupts (SIR_SCRIPT_STOPPED)
 *  each time it enters the scheduler.
 *
 *  If we have to reset a target, clear tasks of a unit,
 *  or to perform the abort of a disconnected job, we
 *  restart the SCRIPTS for selecting the target. Once
 *  selected, the SCRIPTS interrupts (SIR_TARGET_SELECTED).
 *  If it loses arbitration, the SCRIPTS will interrupt again
 *  the next time it will enter its scheduler, and so on ...
 *
 *  On SIR_TARGET_SELECTED, we scan for the more
 *  appropriate thing to do:
 *
 *  - If nothing, we just sent a M_ABORT message to the
 *    target to get rid of the useless SCSI bus ownership.
 *    According to the specs, no tasks shall be affected.
 *  - If the target is to be reset, we send it a M_RESET
 *    message.
 *  - If a logical UNIT is to be cleared , we send the
 *    IDENTIFY(lun) + M_ABORT.
 *  - If an untagged task is to be aborted, we send the
 *    IDENTIFY(lun) + M_ABORT.
 *  - If a tagged task is to be aborted, we send the
 *    IDENTIFY(lun) + task attributes + M_ABORT_TAG.
 *
 *  Once our 'kiss of death' :) message has been accepted
 *  by the target, the SCRIPTS interrupts again
 *  (SIR_ABORT_SENT). On this interrupt, we complete
 *  all the CCBs that should have been aborted by the
 *  target according to our message.
 */
static void sym_sir_task_recovery(hcb_p np, int num)
{
	SYM_QUEHEAD *qp;
	ccb_p cp;
	tcb_p tp;
	int target=-1, lun=-1, task;
	int i, k;

	switch(num) {
	/*
	 *  The SCRIPTS processor stopped before starting
	 *  the next command in order to allow us to perform
	 *  some task recovery.
	 */
	case SIR_SCRIPT_STOPPED:
		/*
		 *  Do we have any target to reset or unit to clear ?
		 */
		for (i = 0 ; i < SYM_CONF_MAX_TARGET ; i++) {
			tp = &np->target[i];
			if (tp->to_reset ||
			    (tp->lun0p && tp->lun0p->to_clear)) {
				target = i;
				break;
			}
			if (!tp->lunmp)
				continue;
			for (k = 1 ; k < SYM_CONF_MAX_LUN ; k++) {
				if (tp->lunmp[k] && tp->lunmp[k]->to_clear) {
					target	= i;
					break;
				}
			}
			if (target != -1)
				break;
		}

		/*
		 *  If not, walk the busy queue for any
		 *  disconnected CCB to be aborted.
		 */
		if (target == -1) {
			FOR_EACH_QUEUED_ELEMENT(&np->busy_ccbq, qp) {
				cp = sym_que_entry(qp,struct sym_ccb,link_ccbq);
				if (cp->host_status != HS_DISCONNECT)
					continue;
				if (cp->to_abort) {
					target = cp->target;
					break;
				}
			}
		}

		/*
		 *  If some target is to be selected,
		 *  prepare and start the selection.
		 */
		if (target != -1) {
			tp = &np->target[target];
			np->abrt_sel.sel_id	= target;
			np->abrt_sel.sel_scntl3 = tp->head.wval;
			np->abrt_sel.sel_sxfer  = tp->head.sval;
			OUTL(nc_dsa, np->hcb_ba);
			OUTL_DSP (SCRIPTB_BA (np, sel_for_abort));
			return;
		}

		/*
		 *  Now look for a CCB to abort that haven't started yet.
		 *  Btw, the SCRIPTS processor is still stopped, so
		 *  we are not in race.
		 */
		i = 0;
		cp = NULL;
		FOR_EACH_QUEUED_ELEMENT(&np->busy_ccbq, qp) {
			cp = sym_que_entry(qp, struct sym_ccb, link_ccbq);
			if (cp->host_status != HS_BUSY &&
			    cp->host_status != HS_NEGOTIATE)
				continue;
			if (!cp->to_abort)
				continue;
#ifdef SYM_CONF_IARB_SUPPORT
			/*
			 *    If we are using IMMEDIATE ARBITRATION, we donnot
			 *    want to cancel the last queued CCB, since the
			 *    SCRIPTS may have anticipated the selection.
			 */
			if (cp == np->last_cp) {
				cp->to_abort = 0;
				continue;
			}
#endif
			i = 1;	/* Means we have found some */
			break;
		}
		if (!i) {
			/*
			 *  We are done, so we donnot need
			 *  to synchronize with the SCRIPTS anylonger.
			 *  Remove the SEM flag from the ISTAT.
			 */
			np->istat_sem = 0;
			OUTB (nc_istat, SIGP);
			break;
		}
		/*
		 *  Compute index of next position in the start
		 *  queue the SCRIPTS intends to start and dequeue
		 *  all CCBs for that device that haven't been started.
		 */
		i = (INL (nc_scratcha) - np->squeue_ba) / 4;
		i = sym_dequeue_from_squeue(np, i, cp->target, cp->lun, -1);

		/*
		 *  Make sure at least our IO to abort has been dequeued.
		 */
		assert(i && sym_get_cam_status(cp->cam_ccb) == CAM_REQUEUE_REQ);

		/*
		 *  Keep track in cam status of the reason of the abort.
		 */
		if (cp->to_abort == 2)
			sym_set_cam_status(cp->cam_ccb, CAM_CMD_TIMEOUT);
		else
			sym_set_cam_status(cp->cam_ccb, CAM_REQ_ABORTED);

		/*
		 *  Complete with error everything that we have dequeued.
	 	 */
		sym_flush_comp_queue(np, 0);
		break;
	/*
	 *  The SCRIPTS processor has selected a target
	 *  we may have some manual recovery to perform for.
	 */
	case SIR_TARGET_SELECTED:
		target = (INB (nc_sdid) & 0xf);
		tp = &np->target[target];

		np->abrt_tbl.addr = cpu_to_scr(vtobus(np->abrt_msg));

		/*
		 *  If the target is to be reset, prepare a
		 *  M_RESET message and clear the to_reset flag
		 *  since we donnot expect this operation to fail.
		 */
		if (tp->to_reset) {
			np->abrt_msg[0] = M_RESET;
			np->abrt_tbl.size = 1;
			tp->to_reset = 0;
			break;
		}

		/*
		 *  Otherwise, look for some logical unit to be cleared.
		 */
		if (tp->lun0p && tp->lun0p->to_clear)
			lun = 0;
		else if (tp->lunmp) {
			for (k = 1 ; k < SYM_CONF_MAX_LUN ; k++) {
				if (tp->lunmp[k] && tp->lunmp[k]->to_clear) {
					lun = k;
					break;
				}
			}
		}

		/*
		 *  If a logical unit is to be cleared, prepare
		 *  an IDENTIFY(lun) + ABORT MESSAGE.
		 */
		if (lun != -1) {
			lcb_p lp = sym_lp(np, tp, lun);
			lp->to_clear = 0; /* We donnot expect to fail here */
			np->abrt_msg[0] = M_IDENTIFY | lun;
			np->abrt_msg[1] = M_ABORT;
			np->abrt_tbl.size = 2;
			break;
		}

		/*
		 *  Otherwise, look for some disconnected job to
		 *  abort for this target.
		 */
		i = 0;
		cp = NULL;
		FOR_EACH_QUEUED_ELEMENT(&np->busy_ccbq, qp) {
			cp = sym_que_entry(qp, struct sym_ccb, link_ccbq);
			if (cp->host_status != HS_DISCONNECT)
				continue;
			if (cp->target != target)
				continue;
			if (!cp->to_abort)
				continue;
			i = 1;	/* Means we have some */
			break;
		}

		/*
		 *  If we have none, probably since the device has
		 *  completed the command before we won abitration,
		 *  send a M_ABORT message without IDENTIFY.
		 *  According to the specs, the device must just
		 *  disconnect the BUS and not abort any task.
		 */
		if (!i) {
			np->abrt_msg[0] = M_ABORT;
			np->abrt_tbl.size = 1;
			break;
		}

		/*
		 *  We have some task to abort.
		 *  Set the IDENTIFY(lun)
		 */
		np->abrt_msg[0] = M_IDENTIFY | cp->lun;

		/*
		 *  If we want to abort an untagged command, we
		 *  will send an IDENTIFY + M_ABORT.
		 *  Otherwise (tagged command), we will send
		 *  an IDENTIFY + task attributes + ABORT TAG.
		 */
		if (cp->tag == NO_TAG) {
			np->abrt_msg[1] = M_ABORT;
			np->abrt_tbl.size = 2;
		}
		else {
			np->abrt_msg[1] = cp->scsi_smsg[1];
			np->abrt_msg[2] = cp->scsi_smsg[2];
			np->abrt_msg[3] = M_ABORT_TAG;
			np->abrt_tbl.size = 4;
		}
		/*
		 *  Keep track of software timeout condition, since the
		 *  peripheral driver may not count retries on abort
		 *  conditions not due to timeout.
		 */
		if (cp->to_abort == 2)
			sym_set_cam_status(cp->cam_ccb, CAM_CMD_TIMEOUT);
		cp->to_abort = 0; /* We donnot expect to fail here */
		break;

	/*
	 *  The target has accepted our message and switched
	 *  to BUS FREE phase as we expected.
	 */
	case SIR_ABORT_SENT:
		target = (INB (nc_sdid) & 0xf);
		tp = &np->target[target];

		/*
		**  If we didn't abort anything, leave here.
		*/
		if (np->abrt_msg[0] == M_ABORT)
			break;

		/*
		 *  If we sent a M_RESET, then a hardware reset has
		 *  been performed by the target.
		 *  - Reset everything to async 8 bit
		 *  - Tell ourself to negotiate next time :-)
		 *  - Prepare to clear all disconnected CCBs for
		 *    this target from our task list (lun=task=-1)
		 */
		lun = -1;
		task = -1;
		if (np->abrt_msg[0] == M_RESET) {
			tp->head.sval = 0;
			tp->head.wval = np->rv_scntl3;
			tp->head.uval = 0;
			tp->tinfo.current.period = 0;
			tp->tinfo.current.offset = 0;
			tp->tinfo.current.width  = BUS_8_BIT;
			tp->tinfo.current.options = 0;
		}

		/*
		 *  Otherwise, check for the LUN and TASK(s)
		 *  concerned by the cancelation.
		 *  If it is not ABORT_TAG then it is CLEAR_QUEUE
		 *  or an ABORT message :-)
		 */
		else {
			lun = np->abrt_msg[0] & 0x3f;
			if (np->abrt_msg[1] == M_ABORT_TAG)
				task = np->abrt_msg[2];
		}

		/*
		 *  Complete all the CCBs the device should have
		 *  aborted due to our 'kiss of death' message.
		 */
		i = (INL (nc_scratcha) - np->squeue_ba) / 4;
		(void) sym_dequeue_from_squeue(np, i, target, lun, -1);
		(void) sym_clear_tasks(np, CAM_REQ_ABORTED, target, lun, task);
		sym_flush_comp_queue(np, 0);

		/*
		 *  If we sent a BDR, make uper layer aware of that.
		 */
		if (np->abrt_msg[0] == M_RESET)
			xpt_async(AC_SENT_BDR, np->path, NULL);
		break;
	}

	/*
	 *  Print to the log the message we intend to send.
	 */
	if (num == SIR_TARGET_SELECTED) {
		PRINT_TARGET(np, target);
		sym_printl_hex("control msgout:", np->abrt_msg,
			      np->abrt_tbl.size);
		np->abrt_tbl.size = cpu_to_scr(np->abrt_tbl.size);
	}

	/*
	 *  Let the SCRIPTS processor continue.
	 */
	OUTONB_STD ();
}

/*
 *  Gerard's alchemy:) that deals with with the data
 *  pointer for both MDP and the residual calculation.
 *
 *  I didn't want to bloat the code by more than 200
 *  lignes for the handling of both MDP and the residual.
 *  This has been achieved by using a data pointer
 *  representation consisting in an index in the data
 *  array (dp_sg) and a negative offset (dp_ofs) that
 *  have the following meaning:
 *
 *  - dp_sg = SYM_CONF_MAX_SG
 *    we are at the end of the data script.
 *  - dp_sg < SYM_CONF_MAX_SG
 *    dp_sg points to the next entry of the scatter array
 *    we want to transfer.
 *  - dp_ofs < 0
 *    dp_ofs represents the residual of bytes of the
 *    previous entry scatter entry we will send first.
 *  - dp_ofs = 0
 *    no residual to send first.
 *
 *  The function sym_evaluate_dp() accepts an arbitray
 *  offset (basically from the MDP message) and returns
 *  the corresponding values of dp_sg and dp_ofs.
 */
static int sym_evaluate_dp(hcb_p np, ccb_p cp, u32 scr, int *ofs)
{
	u32	dp_scr;
	int	dp_ofs, dp_sg, dp_sgmin;
	int	tmp;
	struct sym_pmc *pm;

	/*
	 *  Compute the resulted data pointer in term of a script
	 *  address within some DATA script and a signed byte offset.
	 */
	dp_scr = scr;
	dp_ofs = *ofs;
	if	(dp_scr == SCRIPTA_BA (np, pm0_data))
		pm = &cp->phys.pm0;
	else if (dp_scr == SCRIPTA_BA (np, pm1_data))
		pm = &cp->phys.pm1;
	else
		pm = NULL;

	if (pm) {
		dp_scr  = scr_to_cpu(pm->ret);
		dp_ofs -= scr_to_cpu(pm->sg.size);
	}

	/*
	 *  If we are auto-sensing, then we are done.
	 */
	if (cp->host_flags & HF_SENSE) {
		*ofs = dp_ofs;
		return 0;
	}

	/*
	 *  Deduce the index of the sg entry.
	 *  Keep track of the index of the first valid entry.
	 *  If result is dp_sg = SYM_CONF_MAX_SG, then we are at the
	 *  end of the data.
	 */
	tmp = scr_to_cpu(cp->phys.head.goalp);
	dp_sg = SYM_CONF_MAX_SG;
	if (dp_scr != tmp)
		dp_sg -= (tmp - 8 - (int)dp_scr) / (2*4);
	dp_sgmin = SYM_CONF_MAX_SG - cp->segments;

	/*
	 *  Move to the sg entry the data pointer belongs to.
	 *
	 *  If we are inside the data area, we expect result to be:
	 *
	 *  Either,
	 *      dp_ofs = 0 and dp_sg is the index of the sg entry
	 *      the data pointer belongs to (or the end of the data)
	 *  Or,
	 *      dp_ofs < 0 and dp_sg is the index of the sg entry
	 *      the data pointer belongs to + 1.
	 */
	if (dp_ofs < 0) {
		int n;
		while (dp_sg > dp_sgmin) {
			--dp_sg;
			tmp = scr_to_cpu(cp->phys.data[dp_sg].size);
			n = dp_ofs + (tmp & 0xffffff);
			if (n > 0) {
				++dp_sg;
				break;
			}
			dp_ofs = n;
		}
	}
	else if (dp_ofs > 0) {
		while (dp_sg < SYM_CONF_MAX_SG) {
			tmp = scr_to_cpu(cp->phys.data[dp_sg].size);
			dp_ofs -= (tmp & 0xffffff);
			++dp_sg;
			if (dp_ofs <= 0)
				break;
		}
	}

	/*
	 *  Make sure the data pointer is inside the data area.
	 *  If not, return some error.
	 */
	if	(dp_sg < dp_sgmin || (dp_sg == dp_sgmin && dp_ofs < 0))
		goto out_err;
	else if	(dp_sg > SYM_CONF_MAX_SG ||
		 (dp_sg == SYM_CONF_MAX_SG && dp_ofs > 0))
		goto out_err;

	/*
	 *  Save the extreme pointer if needed.
	 */
	if (dp_sg > cp->ext_sg ||
            (dp_sg == cp->ext_sg && dp_ofs > cp->ext_ofs)) {
		cp->ext_sg  = dp_sg;
		cp->ext_ofs = dp_ofs;
	}

	/*
	 *  Return data.
	 */
	*ofs = dp_ofs;
	return dp_sg;

out_err:
	return -1;
}

/*
 *  chip handler for MODIFY DATA POINTER MESSAGE
 *
 *  We also call this function on IGNORE WIDE RESIDUE
 *  messages that do not match a SWIDE full condition.
 *  Btw, we assume in that situation that such a message
 *  is equivalent to a MODIFY DATA POINTER (offset=-1).
 */
static void sym_modify_dp(hcb_p np, tcb_p tp, ccb_p cp, int ofs)
{
	int dp_ofs	= ofs;
	u32	dp_scr	= INL (nc_temp);
	u32	dp_ret;
	u32	tmp;
	u_char	hflags;
	int	dp_sg;
	struct	sym_pmc *pm;

	/*
	 *  Not supported for auto-sense.
	 */
	if (cp->host_flags & HF_SENSE)
		goto out_reject;

	/*
	 *  Apply our alchemy:) (see comments in sym_evaluate_dp()),
	 *  to the resulted data pointer.
	 */
	dp_sg = sym_evaluate_dp(np, cp, dp_scr, &dp_ofs);
	if (dp_sg < 0)
		goto out_reject;

	/*
	 *  And our alchemy:) allows to easily calculate the data
	 *  script address we want to return for the next data phase.
	 */
	dp_ret = cpu_to_scr(cp->phys.head.goalp);
	dp_ret = dp_ret - 8 - (SYM_CONF_MAX_SG - dp_sg) * (2*4);

	/*
	 *  If offset / scatter entry is zero we donnot need
	 *  a context for the new current data pointer.
	 */
	if (dp_ofs == 0) {
		dp_scr = dp_ret;
		goto out_ok;
	}

	/*
	 *  Get a context for the new current data pointer.
	 */
	hflags = INB (HF_PRT);

	if (hflags & HF_DP_SAVED)
		hflags ^= HF_ACT_PM;

	if (!(hflags & HF_ACT_PM)) {
		pm  = &cp->phys.pm0;
		dp_scr = SCRIPTA_BA (np, pm0_data);
	}
	else {
		pm = &cp->phys.pm1;
		dp_scr = SCRIPTA_BA (np, pm1_data);
	}

	hflags &= ~(HF_DP_SAVED);

	OUTB (HF_PRT, hflags);

	/*
	 *  Set up the new current data pointer.
	 *  ofs < 0 there, and for the next data phase, we
	 *  want to transfer part of the data of the sg entry
	 *  corresponding to index dp_sg-1 prior to returning
	 *  to the main data script.
	 */
	pm->ret = cpu_to_scr(dp_ret);
	tmp  = scr_to_cpu(cp->phys.data[dp_sg-1].addr);
	tmp += scr_to_cpu(cp->phys.data[dp_sg-1].size) + dp_ofs;
	pm->sg.addr = cpu_to_scr(tmp);
	pm->sg.size = cpu_to_scr(-dp_ofs);

out_ok:
	OUTL (nc_temp, dp_scr);
	OUTL_DSP (SCRIPTA_BA (np, clrack));
	return;

out_reject:
	OUTL_DSP (SCRIPTB_BA (np, msg_bad));
}

/*
 *  chip calculation of the data residual.
 *
 *  As I used to say, the requirement of data residual
 *  in SCSI is broken, useless and cannot be achieved
 *  without huge complexity.
 *  But most OSes and even the official CAM require it.
 *  When stupidity happens to be so widely spread inside
 *  a community, it gets hard to convince.
 *
 *  Anyway, I don't care, since I am not going to use
 *  any software that considers this data residual as
 *  a relevant information. :)
 */
static int sym_compute_residual(hcb_p np, ccb_p cp)
{
	int dp_sg, dp_sgmin, resid = 0;
	int dp_ofs = 0;

	/*
	 *  Check for some data lost or just thrown away.
	 *  We are not required to be quite accurate in this
	 *  situation. Btw, if we are odd for output and the
	 *  device claims some more data, it may well happen
	 *  than our residual be zero. :-)
	 */
	if (cp->xerr_status & (XE_EXTRA_DATA|XE_SODL_UNRUN|XE_SWIDE_OVRUN)) {
		if (cp->xerr_status & XE_EXTRA_DATA)
			resid -= cp->extra_bytes;
		if (cp->xerr_status & XE_SODL_UNRUN)
			++resid;
		if (cp->xerr_status & XE_SWIDE_OVRUN)
			--resid;
	}

	/*
	 *  If all data has been transferred,
	 *  there is no residual.
	 */
	if (cp->phys.head.lastp == cp->phys.head.goalp)
		return resid;

	/*
	 *  If no data transfer occurs, or if the data
	 *  pointer is weird, return full residual.
	 */
	if (cp->startp == cp->phys.head.lastp ||
	    sym_evaluate_dp(np, cp, scr_to_cpu(cp->phys.head.lastp),
			    &dp_ofs) < 0) {
		return cp->data_len;
	}

	/*
	 *  If we were auto-sensing, then we are done.
	 */
	if (cp->host_flags & HF_SENSE) {
		return -dp_ofs;
	}

	/*
	 *  We are now full comfortable in the computation
	 *  of the data residual (2's complement).
	 */
	dp_sgmin = SYM_CONF_MAX_SG - cp->segments;
	resid = -cp->ext_ofs;
	for (dp_sg = cp->ext_sg; dp_sg < SYM_CONF_MAX_SG; ++dp_sg) {
		u_int tmp = scr_to_cpu(cp->phys.data[dp_sg].size);
		resid += (tmp & 0xffffff);
	}

	/*
	 *  Hopefully, the result is not too wrong.
	 */
	return resid;
}

/*
 *  Print out the content of a SCSI message.
 */
static int sym_show_msg (u_char * msg)
{
	u_char i;
	printf ("%x",*msg);
	if (*msg==M_EXTENDED) {
		for (i=1;i<8;i++) {
			if (i-1>msg[1]) break;
			printf ("-%x",msg[i]);
		};
		return (i+1);
	} else if ((*msg & 0xf0) == 0x20) {
		printf ("-%x",msg[1]);
		return (2);
	};
	return (1);
}

static void sym_print_msg (ccb_p cp, char *label, u_char *msg)
{
	PRINT_ADDR(cp);
	if (label)
		printf ("%s: ", label);

	(void) sym_show_msg (msg);
	printf (".\n");
}

/*
 *  Negotiation for WIDE and SYNCHRONOUS DATA TRANSFER.
 *
 *  When we try to negotiate, we append the negotiation message
 *  to the identify and (maybe) simple tag message.
 *  The host status field is set to HS_NEGOTIATE to mark this
 *  situation.
 *
 *  If the target doesn't answer this message immediately
 *  (as required by the standard), the SIR_NEGO_FAILED interrupt
 *  will be raised eventually.
 *  The handler removes the HS_NEGOTIATE status, and sets the
 *  negotiated value to the default (async / nowide).
 *
 *  If we receive a matching answer immediately, we check it
 *  for validity, and set the values.
 *
 *  If we receive a Reject message immediately, we assume the
 *  negotiation has failed, and fall back to standard values.
 *
 *  If we receive a negotiation message while not in HS_NEGOTIATE
 *  state, it's a target initiated negotiation. We prepare a
 *  (hopefully) valid answer, set our parameters, and send back
 *  this answer to the target.
 *
 *  If the target doesn't fetch the answer (no message out phase),
 *  we assume the negotiation has failed, and fall back to default
 *  settings (SIR_NEGO_PROTO interrupt).
 *
 *  When we set the values, we adjust them in all ccbs belonging
 *  to this target, in the controller's register, and in the "phys"
 *  field of the controller's struct sym_hcb.
 */

/*
 *  chip handler for SYNCHRONOUS DATA TRANSFER REQUEST (SDTR) message.
 */
static void sym_sync_nego(hcb_p np, tcb_p tp, ccb_p cp)
{
	u_char	chg, ofs, per, fak, div;
	int	req = 1;

	/*
	 *  Synchronous request message received.
	 */
	if (DEBUG_FLAGS & DEBUG_NEGO) {
		sym_print_msg(cp, "sync msgin", np->msgin);
	};

	/*
	 * request or answer ?
	 */
	if (INB (HS_PRT) == HS_NEGOTIATE) {
		OUTB (HS_PRT, HS_BUSY);
		if (cp->nego_status && cp->nego_status != NS_SYNC)
			goto reject_it;
		req = 0;
	}

	/*
	 *  get requested values.
	 */
	chg = 0;
	per = np->msgin[3];
	ofs = np->msgin[4];

	/*
	 *  check values against our limits.
	 */
	if (ofs) {
		if (ofs > np->maxoffs)
			{chg = 1; ofs = np->maxoffs;}
		if (req) {
			if (ofs > tp->tinfo.user.offset)
				{chg = 1; ofs = tp->tinfo.user.offset;}
		}
	}

	if (ofs) {
		if (per < np->minsync)
			{chg = 1; per = np->minsync;}
		if (req) {
			if (per < tp->tinfo.user.period)
				{chg = 1; per = tp->tinfo.user.period;}
		}
	}

	div = fak = 0;
	if (ofs && sym_getsync(np, 0, per, &div, &fak) < 0)
		goto reject_it;

	if (DEBUG_FLAGS & DEBUG_NEGO) {
		PRINT_ADDR(cp);
		printf ("sdtr: ofs=%d per=%d div=%d fak=%d chg=%d.\n",
			ofs, per, div, fak, chg);
	}

	/*
	 *  This was an answer message
	 */
	if (req == 0) {
		if (chg) 	/* Answer wasn't acceptable. */
			goto reject_it;
		sym_setsync (np, cp, ofs, per, div, fak);
		OUTL_DSP (SCRIPTA_BA (np, clrack));
		return;
	}

	/*
	 *  It was a request. Set value and
	 *  prepare an answer message
	 */
	sym_setsync (np, cp, ofs, per, div, fak);

	np->msgout[0] = M_EXTENDED;
	np->msgout[1] = 3;
	np->msgout[2] = M_X_SYNC_REQ;
	np->msgout[3] = per;
	np->msgout[4] = ofs;

	cp->nego_status = NS_SYNC;

	if (DEBUG_FLAGS & DEBUG_NEGO) {
		sym_print_msg(cp, "sync msgout", np->msgout);
	}

	np->msgin [0] = M_NOOP;

	OUTL_DSP (SCRIPTB_BA (np, sdtr_resp));
	return;
reject_it:
	sym_setsync (np, cp, 0, 0, 0, 0);
	OUTL_DSP (SCRIPTB_BA (np, msg_bad));
}

/*
 *  chip handler for PARALLEL PROTOCOL REQUEST (PPR) message.
 */
static void sym_ppr_nego(hcb_p np, tcb_p tp, ccb_p cp)
{
	u_char	chg, ofs, per, fak, dt, div, wide;
	int	req = 1;

	/*
	 * Synchronous request message received.
	 */
	if (DEBUG_FLAGS & DEBUG_NEGO) {
		sym_print_msg(cp, "ppr msgin", np->msgin);
	};

	/*
	 *  get requested values.
	 */
	chg  = 0;
	per  = np->msgin[3];
	ofs  = np->msgin[5];
	wide = np->msgin[6];
	dt   = np->msgin[7] & PPR_OPT_DT;

	/*
	 * request or answer ?
	 */
	if (INB (HS_PRT) == HS_NEGOTIATE) {
		OUTB (HS_PRT, HS_BUSY);
		if (cp->nego_status && cp->nego_status != NS_PPR)
			goto reject_it;
		req = 0;
	}

	/*
	 *  check values against our limits.
	 */
	if (wide > np->maxwide)
		{chg = 1; wide = np->maxwide;}
	if (!wide || !(np->features & FE_ULTRA3))
		dt &= ~PPR_OPT_DT;
	if (req) {
		if (wide > tp->tinfo.user.width)
			{chg = 1; wide = tp->tinfo.user.width;}
	}

	if (!(np->features & FE_U3EN))	/* Broken U3EN bit not supported */
		dt &= ~PPR_OPT_DT;

	if (dt != (np->msgin[7] & PPR_OPT_MASK)) chg = 1;

	if (ofs) {
		if (dt) {
			if (ofs > np->maxoffs_dt)
				{chg = 1; ofs = np->maxoffs_dt;}
		}
		else if (ofs > np->maxoffs)
			{chg = 1; ofs = np->maxoffs;}
		if (req) {
			if (ofs > tp->tinfo.user.offset)
				{chg = 1; ofs = tp->tinfo.user.offset;}
		}
	}

	if (ofs) {
		if (dt) {
			if (per < np->minsync_dt)
				{chg = 1; per = np->minsync_dt;}
		}
		else if (per < np->minsync)
			{chg = 1; per = np->minsync;}
		if (req) {
			if (per < tp->tinfo.user.period)
				{chg = 1; per = tp->tinfo.user.period;}
		}
	}

	div = fak = 0;
	if (ofs && sym_getsync(np, dt, per, &div, &fak) < 0)
		goto reject_it;

	if (DEBUG_FLAGS & DEBUG_NEGO) {
		PRINT_ADDR(cp);
		printf ("ppr: "
			"dt=%x ofs=%d per=%d wide=%d div=%d fak=%d chg=%d.\n",
			dt, ofs, per, wide, div, fak, chg);
	}

	/*
	 *  It was an answer.
	 */
	if (req == 0) {
		if (chg) 	/* Answer wasn't acceptable */
			goto reject_it;
		sym_setpprot (np, cp, dt, ofs, per, wide, div, fak);
		OUTL_DSP (SCRIPTA_BA (np, clrack));
		return;
	}

	/*
	 *  It was a request. Set value and
	 *  prepare an answer message
	 */
	sym_setpprot (np, cp, dt, ofs, per, wide, div, fak);

	np->msgout[0] = M_EXTENDED;
	np->msgout[1] = 6;
	np->msgout[2] = M_X_PPR_REQ;
	np->msgout[3] = per;
	np->msgout[4] = 0;
	np->msgout[5] = ofs;
	np->msgout[6] = wide;
	np->msgout[7] = dt;

	cp->nego_status = NS_PPR;

	if (DEBUG_FLAGS & DEBUG_NEGO) {
		sym_print_msg(cp, "ppr msgout", np->msgout);
	}

	np->msgin [0] = M_NOOP;

	OUTL_DSP (SCRIPTB_BA (np, ppr_resp));
	return;
reject_it:
	sym_setpprot (np, cp, 0, 0, 0, 0, 0, 0);
	OUTL_DSP (SCRIPTB_BA (np, msg_bad));
	/*
	 *  If it was a device response that should result in
	 *  ST, we may want to try a legacy negotiation later.
	 */
	if (!req && !dt) {
		tp->tinfo.goal.options = 0;
		tp->tinfo.goal.width   = wide;
		tp->tinfo.goal.period  = per;
		tp->tinfo.goal.offset  = ofs;
	}
}

/*
 *  chip handler for WIDE DATA TRANSFER REQUEST (WDTR) message.
 */
static void sym_wide_nego(hcb_p np, tcb_p tp, ccb_p cp)
{
	u_char	chg, wide;
	int	req = 1;

	/*
	 *  Wide request message received.
	 */
	if (DEBUG_FLAGS & DEBUG_NEGO) {
		sym_print_msg(cp, "wide msgin", np->msgin);
	};

	/*
	 * Is it a request from the device?
	 */
	if (INB (HS_PRT) == HS_NEGOTIATE) {
		OUTB (HS_PRT, HS_BUSY);
		if (cp->nego_status && cp->nego_status != NS_WIDE)
			goto reject_it;
		req = 0;
	}

	/*
	 *  get requested values.
	 */
	chg  = 0;
	wide = np->msgin[3];

	/*
	 *  check values against driver limits.
	 */
	if (wide > np->maxwide)
		{chg = 1; wide = np->maxwide;}
	if (req) {
		if (wide > tp->tinfo.user.width)
			{chg = 1; wide = tp->tinfo.user.width;}
	}

	if (DEBUG_FLAGS & DEBUG_NEGO) {
		PRINT_ADDR(cp);
		printf ("wdtr: wide=%d chg=%d.\n", wide, chg);
	}

	/*
	 * This was an answer message
	 */
	if (req == 0) {
		if (chg)	/*  Answer wasn't acceptable. */
			goto reject_it;
		sym_setwide (np, cp, wide);

		/*
		 * Negotiate for SYNC immediately after WIDE response.
		 * This allows to negotiate for both WIDE and SYNC on
		 * a single SCSI command (Suggested by Justin Gibbs).
		 */
		if (tp->tinfo.goal.offset) {
			np->msgout[0] = M_EXTENDED;
			np->msgout[1] = 3;
			np->msgout[2] = M_X_SYNC_REQ;
			np->msgout[3] = tp->tinfo.goal.period;
			np->msgout[4] = tp->tinfo.goal.offset;

			if (DEBUG_FLAGS & DEBUG_NEGO) {
				sym_print_msg(cp, "sync msgout", np->msgout);
			}

			cp->nego_status = NS_SYNC;
			OUTB (HS_PRT, HS_NEGOTIATE);
			OUTL_DSP (SCRIPTB_BA (np, sdtr_resp));
			return;
		}

		OUTL_DSP (SCRIPTA_BA (np, clrack));
		return;
	};

	/*
	 *  It was a request, set value and
	 *  prepare an answer message
	 */
	sym_setwide (np, cp, wide);

	np->msgout[0] = M_EXTENDED;
	np->msgout[1] = 2;
	np->msgout[2] = M_X_WIDE_REQ;
	np->msgout[3] = wide;

	np->msgin [0] = M_NOOP;

	cp->nego_status = NS_WIDE;

	if (DEBUG_FLAGS & DEBUG_NEGO) {
		sym_print_msg(cp, "wide msgout", np->msgout);
	}

	OUTL_DSP (SCRIPTB_BA (np, wdtr_resp));
	return;
reject_it:
	OUTL_DSP (SCRIPTB_BA (np, msg_bad));
}

/*
 *  Reset SYNC or WIDE to default settings.
 *
 *  Called when a negotiation does not succeed either
 *  on rejection or on protocol error.
 *
 *  If it was a PPR that made problems, we may want to
 *  try a legacy negotiation later.
 */
static void sym_nego_default(hcb_p np, tcb_p tp, ccb_p cp)
{
	/*
	 *  any error in negotiation:
	 *  fall back to default mode.
	 */
	switch (cp->nego_status) {
	case NS_PPR:
#if 0
		sym_setpprot (np, cp, 0, 0, 0, 0, 0, 0);
#else
		tp->tinfo.goal.options = 0;
		if (tp->tinfo.goal.period < np->minsync)
			tp->tinfo.goal.period = np->minsync;
		if (tp->tinfo.goal.offset > np->maxoffs)
			tp->tinfo.goal.offset = np->maxoffs;
#endif
		break;
	case NS_SYNC:
		sym_setsync (np, cp, 0, 0, 0, 0);
		break;
	case NS_WIDE:
		sym_setwide (np, cp, 0);
		break;
	};
	np->msgin [0] = M_NOOP;
	np->msgout[0] = M_NOOP;
	cp->nego_status = 0;
}

/*
 *  chip handler for MESSAGE REJECT received in response to
 *  a WIDE or SYNCHRONOUS negotiation.
 */
static void sym_nego_rejected(hcb_p np, tcb_p tp, ccb_p cp)
{
	sym_nego_default(np, tp, cp);
	OUTB (HS_PRT, HS_BUSY);
}

/*
 *  chip exception handler for programmed interrupts.
 */
static void sym_int_sir (hcb_p np)
{
	u_char	num	= INB (nc_dsps);
	u32	dsa	= INL (nc_dsa);
	ccb_p	cp	= sym_ccb_from_dsa(np, dsa);
	u_char	target	= INB (nc_sdid) & 0x0f;
	tcb_p	tp	= &np->target[target];
	int	tmp;

	SYM_LOCK_ASSERT(MA_OWNED);

	if (DEBUG_FLAGS & DEBUG_TINY) printf ("I#%d", num);

	switch (num) {
	/*
	 *  Command has been completed with error condition
	 *  or has been auto-sensed.
	 */
	case SIR_COMPLETE_ERROR:
		sym_complete_error(np, cp);
		return;
	/*
	 *  The C code is currently trying to recover from something.
	 *  Typically, user want to abort some command.
	 */
	case SIR_SCRIPT_STOPPED:
	case SIR_TARGET_SELECTED:
	case SIR_ABORT_SENT:
		sym_sir_task_recovery(np, num);
		return;
	/*
	 *  The device didn't go to MSG OUT phase after having
	 *  been selected with ATN. We donnot want to handle
	 *  that.
	 */
	case SIR_SEL_ATN_NO_MSG_OUT:
		printf ("%s:%d: No MSG OUT phase after selection with ATN.\n",
			sym_name (np), target);
		goto out_stuck;
	/*
	 *  The device didn't switch to MSG IN phase after
	 *  having reseleted the initiator.
	 */
	case SIR_RESEL_NO_MSG_IN:
		printf ("%s:%d: No MSG IN phase after reselection.\n",
			sym_name (np), target);
		goto out_stuck;
	/*
	 *  After reselection, the device sent a message that wasn't
	 *  an IDENTIFY.
	 */
	case SIR_RESEL_NO_IDENTIFY:
		printf ("%s:%d: No IDENTIFY after reselection.\n",
			sym_name (np), target);
		goto out_stuck;
	/*
	 *  The device reselected a LUN we donnot know about.
	 */
	case SIR_RESEL_BAD_LUN:
		np->msgout[0] = M_RESET;
		goto out;
	/*
	 *  The device reselected for an untagged nexus and we
	 *  haven't any.
	 */
	case SIR_RESEL_BAD_I_T_L:
		np->msgout[0] = M_ABORT;
		goto out;
	/*
	 *  The device reselected for a tagged nexus that we donnot
	 *  have.
	 */
	case SIR_RESEL_BAD_I_T_L_Q:
		np->msgout[0] = M_ABORT_TAG;
		goto out;
	/*
	 *  The SCRIPTS let us know that the device has grabbed
	 *  our message and will abort the job.
	 */
	case SIR_RESEL_ABORTED:
		np->lastmsg = np->msgout[0];
		np->msgout[0] = M_NOOP;
		printf ("%s:%d: message %x sent on bad reselection.\n",
			sym_name (np), target, np->lastmsg);
		goto out;
	/*
	 *  The SCRIPTS let us know that a message has been
	 *  successfully sent to the device.
	 */
	case SIR_MSG_OUT_DONE:
		np->lastmsg = np->msgout[0];
		np->msgout[0] = M_NOOP;
		/* Should we really care of that */
		if (np->lastmsg == M_PARITY || np->lastmsg == M_ID_ERROR) {
			if (cp) {
				cp->xerr_status &= ~XE_PARITY_ERR;
				if (!cp->xerr_status)
					OUTOFFB (HF_PRT, HF_EXT_ERR);
			}
		}
		goto out;
	/*
	 *  The device didn't send a GOOD SCSI status.
	 *  We may have some work to do prior to allow
	 *  the SCRIPTS processor to continue.
	 */
	case SIR_BAD_SCSI_STATUS:
		if (!cp)
			goto out;
		sym_sir_bad_scsi_status(np, num, cp);
		return;
	/*
	 *  We are asked by the SCRIPTS to prepare a
	 *  REJECT message.
	 */
	case SIR_REJECT_TO_SEND:
		sym_print_msg(cp, "M_REJECT to send for ", np->msgin);
		np->msgout[0] = M_REJECT;
		goto out;
	/*
	 *  We have been ODD at the end of a DATA IN
	 *  transfer and the device didn't send a
	 *  IGNORE WIDE RESIDUE message.
	 *  It is a data overrun condition.
	 */
	case SIR_SWIDE_OVERRUN:
		if (cp) {
			OUTONB (HF_PRT, HF_EXT_ERR);
			cp->xerr_status |= XE_SWIDE_OVRUN;
		}
		goto out;
	/*
	 *  We have been ODD at the end of a DATA OUT
	 *  transfer.
	 *  It is a data underrun condition.
	 */
	case SIR_SODL_UNDERRUN:
		if (cp) {
			OUTONB (HF_PRT, HF_EXT_ERR);
			cp->xerr_status |= XE_SODL_UNRUN;
		}
		goto out;
	/*
	 *  The device wants us to tranfer more data than
	 *  expected or in the wrong direction.
	 *  The number of extra bytes is in scratcha.
	 *  It is a data overrun condition.
	 */
	case SIR_DATA_OVERRUN:
		if (cp) {
			OUTONB (HF_PRT, HF_EXT_ERR);
			cp->xerr_status |= XE_EXTRA_DATA;
			cp->extra_bytes += INL (nc_scratcha);
		}
		goto out;
	/*
	 *  The device switched to an illegal phase (4/5).
	 */
	case SIR_BAD_PHASE:
		if (cp) {
			OUTONB (HF_PRT, HF_EXT_ERR);
			cp->xerr_status |= XE_BAD_PHASE;
		}
		goto out;
	/*
	 *  We received a message.
	 */
	case SIR_MSG_RECEIVED:
		if (!cp)
			goto out_stuck;
		switch (np->msgin [0]) {
		/*
		 *  We received an extended message.
		 *  We handle MODIFY DATA POINTER, SDTR, WDTR
		 *  and reject all other extended messages.
		 */
		case M_EXTENDED:
			switch (np->msgin [2]) {
			case M_X_MODIFY_DP:
				if (DEBUG_FLAGS & DEBUG_POINTER)
					sym_print_msg(cp,"modify DP",np->msgin);
				tmp = (np->msgin[3]<<24) + (np->msgin[4]<<16) +
				      (np->msgin[5]<<8)  + (np->msgin[6]);
				sym_modify_dp(np, tp, cp, tmp);
				return;
			case M_X_SYNC_REQ:
				sym_sync_nego(np, tp, cp);
				return;
			case M_X_PPR_REQ:
				sym_ppr_nego(np, tp, cp);
				return;
			case M_X_WIDE_REQ:
				sym_wide_nego(np, tp, cp);
				return;
			default:
				goto out_reject;
			}
			break;
		/*
		 *  We received a 1/2 byte message not handled from SCRIPTS.
		 *  We are only expecting MESSAGE REJECT and IGNORE WIDE
		 *  RESIDUE messages that haven't been anticipated by
		 *  SCRIPTS on SWIDE full condition. Unanticipated IGNORE
		 *  WIDE RESIDUE messages are aliased as MODIFY DP (-1).
		 */
		case M_IGN_RESIDUE:
			if (DEBUG_FLAGS & DEBUG_POINTER)
				sym_print_msg(cp,"ign wide residue", np->msgin);
			sym_modify_dp(np, tp, cp, -1);
			return;
		case M_REJECT:
			if (INB (HS_PRT) == HS_NEGOTIATE)
				sym_nego_rejected(np, tp, cp);
			else {
				PRINT_ADDR(cp);
				printf ("M_REJECT received (%x:%x).\n",
					scr_to_cpu(np->lastmsg), np->msgout[0]);
			}
			goto out_clrack;
			break;
		default:
			goto out_reject;
		}
		break;
	/*
	 *  We received an unknown message.
	 *  Ignore all MSG IN phases and reject it.
	 */
	case SIR_MSG_WEIRD:
		sym_print_msg(cp, "WEIRD message received", np->msgin);
		OUTL_DSP (SCRIPTB_BA (np, msg_weird));
		return;
	/*
	 *  Negotiation failed.
	 *  Target does not send us the reply.
	 *  Remove the HS_NEGOTIATE status.
	 */
	case SIR_NEGO_FAILED:
		OUTB (HS_PRT, HS_BUSY);
	/*
	 *  Negotiation failed.
	 *  Target does not want answer message.
	 */
	case SIR_NEGO_PROTO:
		sym_nego_default(np, tp, cp);
		goto out;
	};

out:
	OUTONB_STD ();
	return;
out_reject:
	OUTL_DSP (SCRIPTB_BA (np, msg_bad));
	return;
out_clrack:
	OUTL_DSP (SCRIPTA_BA (np, clrack));
	return;
out_stuck:
	return;
}

/*
 *  Acquire a control block
 */
static	ccb_p sym_get_ccb (hcb_p np, u_char tn, u_char ln, u_char tag_order)
{
	tcb_p tp = &np->target[tn];
	lcb_p lp = sym_lp(np, tp, ln);
	u_short tag = NO_TAG;
	SYM_QUEHEAD *qp;
	ccb_p cp = (ccb_p) NULL;

	/*
	 *  Look for a free CCB
	 */
	if (sym_que_empty(&np->free_ccbq))
		goto out;
	qp = sym_remque_head(&np->free_ccbq);
	if (!qp)
		goto out;
	cp = sym_que_entry(qp, struct sym_ccb, link_ccbq);

	/*
	 *  If the LCB is not yet available and the LUN
	 *  has been probed ok, try to allocate the LCB.
	 */
	if (!lp && sym_is_bit(tp->lun_map, ln)) {
		lp = sym_alloc_lcb(np, tn, ln);
		if (!lp)
			goto out_free;
	}

	/*
	 *  If the LCB is not available here, then the
	 *  logical unit is not yet discovered. For those
	 *  ones only accept 1 SCSI IO per logical unit,
	 *  since we cannot allow disconnections.
	 */
	if (!lp) {
		if (!sym_is_bit(tp->busy0_map, ln))
			sym_set_bit(tp->busy0_map, ln);
		else
			goto out_free;
	} else {
		/*
		 *  If we have been asked for a tagged command.
		 */
		if (tag_order) {
			/*
			 *  Debugging purpose.
			 */
			assert(lp->busy_itl == 0);
			/*
			 *  Allocate resources for tags if not yet.
			 */
			if (!lp->cb_tags) {
				sym_alloc_lcb_tags(np, tn, ln);
				if (!lp->cb_tags)
					goto out_free;
			}
			/*
			 *  Get a tag for this SCSI IO and set up
			 *  the CCB bus address for reselection,
			 *  and count it for this LUN.
			 *  Toggle reselect path to tagged.
			 */
			if (lp->busy_itlq < SYM_CONF_MAX_TASK) {
				tag = lp->cb_tags[lp->ia_tag];
				if (++lp->ia_tag == SYM_CONF_MAX_TASK)
					lp->ia_tag = 0;
				lp->itlq_tbl[tag] = cpu_to_scr(cp->ccb_ba);
				++lp->busy_itlq;
				lp->head.resel_sa =
					cpu_to_scr(SCRIPTA_BA (np, resel_tag));
			}
			else
				goto out_free;
		}
		/*
		 *  This command will not be tagged.
		 *  If we already have either a tagged or untagged
		 *  one, refuse to overlap this untagged one.
		 */
		else {
			/*
			 *  Debugging purpose.
			 */
			assert(lp->busy_itl == 0 && lp->busy_itlq == 0);
			/*
			 *  Count this nexus for this LUN.
			 *  Set up the CCB bus address for reselection.
			 *  Toggle reselect path to untagged.
			 */
			if (++lp->busy_itl == 1) {
				lp->head.itl_task_sa = cpu_to_scr(cp->ccb_ba);
				lp->head.resel_sa =
				      cpu_to_scr(SCRIPTA_BA (np, resel_no_tag));
			}
			else
				goto out_free;
		}
	}
	/*
	 *  Put the CCB into the busy queue.
	 */
	sym_insque_tail(&cp->link_ccbq, &np->busy_ccbq);

	/*
	 *  Remember all informations needed to free this CCB.
	 */
	cp->to_abort = 0;
	cp->tag	   = tag;
	cp->target = tn;
	cp->lun    = ln;

	if (DEBUG_FLAGS & DEBUG_TAGS) {
		PRINT_LUN(np, tn, ln);
		printf ("ccb @%p using tag %d.\n", cp, tag);
	}

out:
	return cp;
out_free:
	sym_insque_head(&cp->link_ccbq, &np->free_ccbq);
	return NULL;
}

/*
 *  Release one control block
 */
static void sym_free_ccb (hcb_p np, ccb_p cp)
{
	tcb_p tp = &np->target[cp->target];
	lcb_p lp = sym_lp(np, tp, cp->lun);

	if (DEBUG_FLAGS & DEBUG_TAGS) {
		PRINT_LUN(np, cp->target, cp->lun);
		printf ("ccb @%p freeing tag %d.\n", cp, cp->tag);
	}

	/*
	 *  If LCB available,
	 */
	if (lp) {
		/*
		 *  If tagged, release the tag, set the relect path
		 */
		if (cp->tag != NO_TAG) {
			/*
			 *  Free the tag value.
			 */
			lp->cb_tags[lp->if_tag] = cp->tag;
			if (++lp->if_tag == SYM_CONF_MAX_TASK)
				lp->if_tag = 0;
			/*
			 *  Make the reselect path invalid,
			 *  and uncount this CCB.
			 */
			lp->itlq_tbl[cp->tag] = cpu_to_scr(np->bad_itlq_ba);
			--lp->busy_itlq;
		} else {	/* Untagged */
			/*
			 *  Make the reselect path invalid,
			 *  and uncount this CCB.
			 */
			lp->head.itl_task_sa = cpu_to_scr(np->bad_itl_ba);
			--lp->busy_itl;
		}
		/*
		 *  If no JOB active, make the LUN reselect path invalid.
		 */
		if (lp->busy_itlq == 0 && lp->busy_itl == 0)
			lp->head.resel_sa =
				cpu_to_scr(SCRIPTB_BA (np, resel_bad_lun));
	}
	/*
	 *  Otherwise, we only accept 1 IO per LUN.
	 *  Clear the bit that keeps track of this IO.
	 */
	else
		sym_clr_bit(tp->busy0_map, cp->lun);

	/*
	 *  We donnot queue more than 1 ccb per target
	 *  with negotiation at any time. If this ccb was
	 *  used for negotiation, clear this info in the tcb.
	 */
	if (cp == tp->nego_cp)
		tp->nego_cp = NULL;

#ifdef SYM_CONF_IARB_SUPPORT
	/*
	 *  If we just complete the last queued CCB,
	 *  clear this info that is no longer relevant.
	 */
	if (cp == np->last_cp)
		np->last_cp = NULL;
#endif

	/*
	 *  Unmap user data from DMA map if needed.
	 */
	if (cp->dmamapped) {
		bus_dmamap_unload(np->data_dmat, cp->dmamap);
		cp->dmamapped = 0;
	}

	/*
	 *  Make this CCB available.
	 */
	cp->cam_ccb = NULL;
	cp->host_status = HS_IDLE;
	sym_remque(&cp->link_ccbq);
	sym_insque_head(&cp->link_ccbq, &np->free_ccbq);
}

/*
 *  Allocate a CCB from memory and initialize its fixed part.
 */
static ccb_p sym_alloc_ccb(hcb_p np)
{
	ccb_p cp = NULL;
	int hcode;

	SYM_LOCK_ASSERT(MA_NOTOWNED);

	/*
	 *  Prevent from allocating more CCBs than we can
	 *  queue to the controller.
	 */
	if (np->actccbs >= SYM_CONF_MAX_START)
		return NULL;

	/*
	 *  Allocate memory for this CCB.
	 */
	cp = sym_calloc_dma(sizeof(struct sym_ccb), "CCB");
	if (!cp)
		return NULL;

	/*
	 *  Allocate a bounce buffer for sense data.
	 */
	cp->sns_bbuf = sym_calloc_dma(SYM_SNS_BBUF_LEN, "SNS_BBUF");
	if (!cp->sns_bbuf)
		goto out_free;

	/*
	 *  Allocate a map for the DMA of user data.
	 */
	if (bus_dmamap_create(np->data_dmat, 0, &cp->dmamap))
		goto out_free;
	/*
	 *  Count it.
	 */
	np->actccbs++;

	/*
	 * Initialize the callout.
	 */
	callout_init(&cp->ch, 1);

	/*
	 *  Compute the bus address of this ccb.
	 */
	cp->ccb_ba = vtobus(cp);

	/*
	 *  Insert this ccb into the hashed list.
	 */
	hcode = CCB_HASH_CODE(cp->ccb_ba);
	cp->link_ccbh = np->ccbh[hcode];
	np->ccbh[hcode] = cp;

	/*
	 *  Initialize the start and restart actions.
	 */
	cp->phys.head.go.start   = cpu_to_scr(SCRIPTA_BA (np, idle));
	cp->phys.head.go.restart = cpu_to_scr(SCRIPTB_BA (np, bad_i_t_l));

 	/*
	 *  Initilialyze some other fields.
	 */
	cp->phys.smsg_ext.addr = cpu_to_scr(HCB_BA(np, msgin[2]));

	/*
	 *  Chain into free ccb queue.
	 */
	sym_insque_head(&cp->link_ccbq, &np->free_ccbq);

	return cp;
out_free:
	if (cp->sns_bbuf)
		sym_mfree_dma(cp->sns_bbuf, SYM_SNS_BBUF_LEN, "SNS_BBUF");
	sym_mfree_dma(cp, sizeof(*cp), "CCB");
	return NULL;
}

/*
 *  Look up a CCB from a DSA value.
 */
static ccb_p sym_ccb_from_dsa(hcb_p np, u32 dsa)
{
	int hcode;
	ccb_p cp;

	hcode = CCB_HASH_CODE(dsa);
	cp = np->ccbh[hcode];
	while (cp) {
		if (cp->ccb_ba == dsa)
			break;
		cp = cp->link_ccbh;
	}

	return cp;
}

/*
 *  Target control block initialisation.
 *  Nothing important to do at the moment.
 */
static void sym_init_tcb (hcb_p np, u_char tn)
{
	/*
	 *  Check some alignments required by the chip.
	 */
	assert (((offsetof(struct sym_reg, nc_sxfer) ^
		offsetof(struct sym_tcb, head.sval)) &3) == 0);
	assert (((offsetof(struct sym_reg, nc_scntl3) ^
		offsetof(struct sym_tcb, head.wval)) &3) == 0);
}

/*
 *  Lun control block allocation and initialization.
 */
static lcb_p sym_alloc_lcb (hcb_p np, u_char tn, u_char ln)
{
	tcb_p tp = &np->target[tn];
	lcb_p lp = sym_lp(np, tp, ln);

	/*
	 *  Already done, just return.
	 */
	if (lp)
		return lp;
	/*
	 *  Check against some race.
	 */
	assert(!sym_is_bit(tp->busy0_map, ln));

	/*
	 *  Initialize the target control block if not yet.
	 */
	sym_init_tcb (np, tn);

	/*
	 *  Allocate the LCB bus address array.
	 *  Compute the bus address of this table.
	 */
	if (ln && !tp->luntbl) {
		int i;

		tp->luntbl = sym_calloc_dma(256, "LUNTBL");
		if (!tp->luntbl)
			goto fail;
		for (i = 0 ; i < 64 ; i++)
			tp->luntbl[i] = cpu_to_scr(vtobus(&np->badlun_sa));
		tp->head.luntbl_sa = cpu_to_scr(vtobus(tp->luntbl));
	}

	/*
	 *  Allocate the table of pointers for LUN(s) > 0, if needed.
	 */
	if (ln && !tp->lunmp) {
		tp->lunmp = sym_calloc(SYM_CONF_MAX_LUN * sizeof(lcb_p),
				   "LUNMP");
		if (!tp->lunmp)
			goto fail;
	}

	/*
	 *  Allocate the lcb.
	 *  Make it available to the chip.
	 */
	lp = sym_calloc_dma(sizeof(struct sym_lcb), "LCB");
	if (!lp)
		goto fail;
	if (ln) {
		tp->lunmp[ln] = lp;
		tp->luntbl[ln] = cpu_to_scr(vtobus(lp));
	}
	else {
		tp->lun0p = lp;
		tp->head.lun0_sa = cpu_to_scr(vtobus(lp));
	}

	/*
	 *  Let the itl task point to error handling.
	 */
	lp->head.itl_task_sa = cpu_to_scr(np->bad_itl_ba);

	/*
	 *  Set the reselect pattern to our default. :)
	 */
	lp->head.resel_sa = cpu_to_scr(SCRIPTB_BA (np, resel_bad_lun));

	/*
	 *  Set user capabilities.
	 */
	lp->user_flags = tp->usrflags & (SYM_DISC_ENABLED | SYM_TAGS_ENABLED);

fail:
	return lp;
}

/*
 *  Allocate LCB resources for tagged command queuing.
 */
static void sym_alloc_lcb_tags (hcb_p np, u_char tn, u_char ln)
{
	tcb_p tp = &np->target[tn];
	lcb_p lp = sym_lp(np, tp, ln);
	int i;

	/*
	 *  If LCB not available, try to allocate it.
	 */
	if (!lp && !(lp = sym_alloc_lcb(np, tn, ln)))
		return;

	/*
	 *  Allocate the task table and and the tag allocation
	 *  circular buffer. We want both or none.
	 */
	lp->itlq_tbl = sym_calloc_dma(SYM_CONF_MAX_TASK*4, "ITLQ_TBL");
	if (!lp->itlq_tbl)
		return;
	lp->cb_tags = sym_calloc(SYM_CONF_MAX_TASK, "CB_TAGS");
	if (!lp->cb_tags) {
		sym_mfree_dma(lp->itlq_tbl, SYM_CONF_MAX_TASK*4, "ITLQ_TBL");
		lp->itlq_tbl = 0;
		return;
	}

	/*
	 *  Initialize the task table with invalid entries.
	 */
	for (i = 0 ; i < SYM_CONF_MAX_TASK ; i++)
		lp->itlq_tbl[i] = cpu_to_scr(np->notask_ba);

	/*
	 *  Fill up the tag buffer with tag numbers.
	 */
	for (i = 0 ; i < SYM_CONF_MAX_TASK ; i++)
		lp->cb_tags[i] = i;

	/*
	 *  Make the task table available to SCRIPTS,
	 *  And accept tagged commands now.
	 */
	lp->head.itlq_tbl_sa = cpu_to_scr(vtobus(lp->itlq_tbl));
}

/*
 *  Test the pci bus snoop logic :-(
 *
 *  Has to be called with interrupts disabled.
 */
#ifndef SYM_CONF_IOMAPPED
static int sym_regtest (hcb_p np)
{
	register volatile u32 data;
	/*
	 *  chip registers may NOT be cached.
	 *  write 0xffffffff to a read only register area,
	 *  and try to read it back.
	 */
	data = 0xffffffff;
	OUTL_OFF(offsetof(struct sym_reg, nc_dstat), data);
	data = INL_OFF(offsetof(struct sym_reg, nc_dstat));
#if 1
	if (data == 0xffffffff) {
#else
	if ((data & 0xe2f0fffd) != 0x02000080) {
#endif
		printf ("CACHE TEST FAILED: reg dstat-sstat2 readback %x.\n",
			(unsigned) data);
		return (0x10);
	};
	return (0);
}
#endif

static int sym_snooptest (hcb_p np)
{
	u32	sym_rd, sym_wr, sym_bk, host_rd, host_wr, pc, dstat;
	int	i, err=0;
#ifndef SYM_CONF_IOMAPPED
	err |= sym_regtest (np);
	if (err) return (err);
#endif
restart_test:
	/*
	 *  Enable Master Parity Checking as we intend
	 *  to enable it for normal operations.
	 */
	OUTB (nc_ctest4, (np->rv_ctest4 & MPEE));
	/*
	 *  init
	 */
	pc  = SCRIPTB0_BA (np, snooptest);
	host_wr = 1;
	sym_wr  = 2;
	/*
	 *  Set memory and register.
	 */
	np->cache = cpu_to_scr(host_wr);
	OUTL (nc_temp, sym_wr);
	/*
	 *  Start script (exchange values)
	 */
	OUTL (nc_dsa, np->hcb_ba);
	OUTL_DSP (pc);
	/*
	 *  Wait 'til done (with timeout)
	 */
	for (i=0; i<SYM_SNOOP_TIMEOUT; i++)
		if (INB(nc_istat) & (INTF|SIP|DIP))
			break;
	if (i>=SYM_SNOOP_TIMEOUT) {
		printf ("CACHE TEST FAILED: timeout.\n");
		return (0x20);
	};
	/*
	 *  Check for fatal DMA errors.
	 */
	dstat = INB (nc_dstat);
#if 1	/* Band aiding for broken hardwares that fail PCI parity */
	if ((dstat & MDPE) && (np->rv_ctest4 & MPEE)) {
		printf ("%s: PCI DATA PARITY ERROR DETECTED - "
			"DISABLING MASTER DATA PARITY CHECKING.\n",
			sym_name(np));
		np->rv_ctest4 &= ~MPEE;
		goto restart_test;
	}
#endif
	if (dstat & (MDPE|BF|IID)) {
		printf ("CACHE TEST FAILED: DMA error (dstat=0x%02x).", dstat);
		return (0x80);
	}
	/*
	 *  Save termination position.
	 */
	pc = INL (nc_dsp);
	/*
	 *  Read memory and register.
	 */
	host_rd = scr_to_cpu(np->cache);
	sym_rd  = INL (nc_scratcha);
	sym_bk  = INL (nc_temp);

	/*
	 *  Check termination position.
	 */
	if (pc != SCRIPTB0_BA (np, snoopend)+8) {
		printf ("CACHE TEST FAILED: script execution failed.\n");
		printf ("start=%08lx, pc=%08lx, end=%08lx\n",
			(u_long) SCRIPTB0_BA (np, snooptest), (u_long) pc,
			(u_long) SCRIPTB0_BA (np, snoopend) +8);
		return (0x40);
	};
	/*
	 *  Show results.
	 */
	if (host_wr != sym_rd) {
		printf ("CACHE TEST FAILED: host wrote %d, chip read %d.\n",
			(int) host_wr, (int) sym_rd);
		err |= 1;
	};
	if (host_rd != sym_wr) {
		printf ("CACHE TEST FAILED: chip wrote %d, host read %d.\n",
			(int) sym_wr, (int) host_rd);
		err |= 2;
	};
	if (sym_bk != sym_wr) {
		printf ("CACHE TEST FAILED: chip wrote %d, read back %d.\n",
			(int) sym_wr, (int) sym_bk);
		err |= 4;
	};

	return (err);
}

/*
 *  Determine the chip's clock frequency.
 *
 *  This is essential for the negotiation of the synchronous
 *  transfer rate.
 *
 *  Note: we have to return the correct value.
 *  THERE IS NO SAFE DEFAULT VALUE.
 *
 *  Most NCR/SYMBIOS boards are delivered with a 40 Mhz clock.
 *  53C860 and 53C875 rev. 1 support fast20 transfers but
 *  do not have a clock doubler and so are provided with a
 *  80 MHz clock. All other fast20 boards incorporate a doubler
 *  and so should be delivered with a 40 MHz clock.
 *  The recent fast40 chips (895/896/895A/1010) use a 40 Mhz base
 *  clock and provide a clock quadrupler (160 Mhz).
 */

/*
 *  Select SCSI clock frequency
 */
static void sym_selectclock(hcb_p np, u_char scntl3)
{
	/*
	 *  If multiplier not present or not selected, leave here.
	 */
	if (np->multiplier <= 1) {
		OUTB(nc_scntl3,	scntl3);
		return;
	}

	if (sym_verbose >= 2)
		printf ("%s: enabling clock multiplier\n", sym_name(np));

	OUTB(nc_stest1, DBLEN);	   /* Enable clock multiplier		  */
	/*
	 *  Wait for the LCKFRQ bit to be set if supported by the chip.
	 *  Otherwise wait 20 micro-seconds.
	 */
	if (np->features & FE_LCKFRQ) {
		int i = 20;
		while (!(INB(nc_stest4) & LCKFRQ) && --i > 0)
			UDELAY (20);
		if (!i)
			printf("%s: the chip cannot lock the frequency\n",
				sym_name(np));
	} else
		UDELAY (20);
	OUTB(nc_stest3, HSC);		/* Halt the scsi clock		*/
	OUTB(nc_scntl3,	scntl3);
	OUTB(nc_stest1, (DBLEN|DBLSEL));/* Select clock multiplier	*/
	OUTB(nc_stest3, 0x00);		/* Restart scsi clock 		*/
}

/*
 *  calculate SCSI clock frequency (in KHz)
 */
static unsigned getfreq (hcb_p np, int gen)
{
	unsigned int ms = 0;
	unsigned int f;

	/*
	 * Measure GEN timer delay in order
	 * to calculate SCSI clock frequency
	 *
	 * This code will never execute too
	 * many loop iterations (if DELAY is
	 * reasonably correct). It could get
	 * too low a delay (too high a freq.)
	 * if the CPU is slow executing the
	 * loop for some reason (an NMI, for
	 * example). For this reason we will
	 * if multiple measurements are to be
	 * performed trust the higher delay
	 * (lower frequency returned).
	 */
	OUTW (nc_sien , 0);	/* mask all scsi interrupts */
	(void) INW (nc_sist);	/* clear pending scsi interrupt */
	OUTB (nc_dien , 0);	/* mask all dma interrupts */
	(void) INW (nc_sist);	/* another one, just to be sure :) */
	OUTB (nc_scntl3, 4);	/* set pre-scaler to divide by 3 */
	OUTB (nc_stime1, 0);	/* disable general purpose timer */
	OUTB (nc_stime1, gen);	/* set to nominal delay of 1<<gen * 125us */
	while (!(INW(nc_sist) & GEN) && ms++ < 100000)
		UDELAY (1000);	/* count ms */
	OUTB (nc_stime1, 0);	/* disable general purpose timer */
 	/*
 	 * set prescaler to divide by whatever 0 means
 	 * 0 ought to choose divide by 2, but appears
 	 * to set divide by 3.5 mode in my 53c810 ...
 	 */
 	OUTB (nc_scntl3, 0);

  	/*
 	 * adjust for prescaler, and convert into KHz
  	 */
	f = ms ? ((1 << gen) * 4340) / ms : 0;

	if (sym_verbose >= 2)
		printf ("%s: Delay (GEN=%d): %u msec, %u KHz\n",
			sym_name(np), gen, ms, f);

	return f;
}

static unsigned sym_getfreq (hcb_p np)
{
	u_int f1, f2;
	int gen = 11;

	(void) getfreq (np, gen);	/* throw away first result */
	f1 = getfreq (np, gen);
	f2 = getfreq (np, gen);
	if (f1 > f2) f1 = f2;		/* trust lower result	*/
	return f1;
}

/*
 *  Get/probe chip SCSI clock frequency
 */
static void sym_getclock (hcb_p np, int mult)
{
	unsigned char scntl3 = np->sv_scntl3;
	unsigned char stest1 = np->sv_stest1;
	unsigned f1;

	/*
	 *  For the C10 core, assume 40 MHz.
	 */
	if (np->features & FE_C10) {
		np->multiplier = mult;
		np->clock_khz = 40000 * mult;
		return;
	}

	np->multiplier = 1;
	f1 = 40000;
	/*
	 *  True with 875/895/896/895A with clock multiplier selected
	 */
	if (mult > 1 && (stest1 & (DBLEN+DBLSEL)) == DBLEN+DBLSEL) {
		if (sym_verbose >= 2)
			printf ("%s: clock multiplier found\n", sym_name(np));
		np->multiplier = mult;
	}

	/*
	 *  If multiplier not found or scntl3 not 7,5,3,
	 *  reset chip and get frequency from general purpose timer.
	 *  Otherwise trust scntl3 BIOS setting.
	 */
	if (np->multiplier != mult || (scntl3 & 7) < 3 || !(scntl3 & 1)) {
		OUTB (nc_stest1, 0);		/* make sure doubler is OFF */
		f1 = sym_getfreq (np);

		if (sym_verbose)
			printf ("%s: chip clock is %uKHz\n", sym_name(np), f1);

		if	(f1 <	45000)		f1 =  40000;
		else if (f1 <	55000)		f1 =  50000;
		else				f1 =  80000;

		if (f1 < 80000 && mult > 1) {
			if (sym_verbose >= 2)
				printf ("%s: clock multiplier assumed\n",
					sym_name(np));
			np->multiplier	= mult;
		}
	} else {
		if	((scntl3 & 7) == 3)	f1 =  40000;
		else if	((scntl3 & 7) == 5)	f1 =  80000;
		else 				f1 = 160000;

		f1 /= np->multiplier;
	}

	/*
	 *  Compute controller synchronous parameters.
	 */
	f1		*= np->multiplier;
	np->clock_khz	= f1;
}

/*
 *  Get/probe PCI clock frequency
 */
static int sym_getpciclock (hcb_p np)
{
	int f = 0;

	/*
	 *  For the C1010-33, this doesn't work.
	 *  For the C1010-66, this will be tested when I'll have
	 *  such a beast to play with.
	 */
	if (!(np->features & FE_C10)) {
		OUTB (nc_stest1, SCLK);	/* Use the PCI clock as SCSI clock */
		f = (int) sym_getfreq (np);
		OUTB (nc_stest1, 0);
	}
	np->pciclk_khz = f;

	return f;
}

/*============= DRIVER ACTION/COMPLETION ====================*/

/*
 *  Print something that tells about extended errors.
 */
static void sym_print_xerr(ccb_p cp, int x_status)
{
	if (x_status & XE_PARITY_ERR) {
		PRINT_ADDR(cp);
		printf ("unrecovered SCSI parity error.\n");
	}
	if (x_status & XE_EXTRA_DATA) {
		PRINT_ADDR(cp);
		printf ("extraneous data discarded.\n");
	}
	if (x_status & XE_BAD_PHASE) {
		PRINT_ADDR(cp);
		printf ("illegal scsi phase (4/5).\n");
	}
	if (x_status & XE_SODL_UNRUN) {
		PRINT_ADDR(cp);
		printf ("ODD transfer in DATA OUT phase.\n");
	}
	if (x_status & XE_SWIDE_OVRUN) {
		PRINT_ADDR(cp);
		printf ("ODD transfer in DATA IN phase.\n");
	}
}

/*
 *  Choose the more appropriate CAM status if
 *  the IO encountered an extended error.
 */
static int sym_xerr_cam_status(int cam_status, int x_status)
{
	if (x_status) {
		if	(x_status & XE_PARITY_ERR)
			cam_status = CAM_UNCOR_PARITY;
		else if	(x_status &(XE_EXTRA_DATA|XE_SODL_UNRUN|XE_SWIDE_OVRUN))
			cam_status = CAM_DATA_RUN_ERR;
		else if	(x_status & XE_BAD_PHASE)
			cam_status = CAM_REQ_CMP_ERR;
		else
			cam_status = CAM_REQ_CMP_ERR;
	}
	return cam_status;
}

/*
 *  Complete execution of a SCSI command with extented
 *  error, SCSI status error, or having been auto-sensed.
 *
 *  The SCRIPTS processor is not running there, so we
 *  can safely access IO registers and remove JOBs from
 *  the START queue.
 *  SCRATCHA is assumed to have been loaded with STARTPOS
 *  before the SCRIPTS called the C code.
 */
static void sym_complete_error (hcb_p np, ccb_p cp)
{
	struct ccb_scsiio *csio;
	u_int cam_status;
	int i, sense_returned;

	SYM_LOCK_ASSERT(MA_OWNED);

	/*
	 *  Paranoid check. :)
	 */
	if (!cp || !cp->cam_ccb)
		return;

	if (DEBUG_FLAGS & (DEBUG_TINY|DEBUG_RESULT)) {
		printf ("CCB=%lx STAT=%x/%x/%x DEV=%d/%d\n", (unsigned long)cp,
			cp->host_status, cp->ssss_status, cp->host_flags,
			cp->target, cp->lun);
		MDELAY(100);
	}

	/*
	 *  Get CAM command pointer.
	 */
	csio = &cp->cam_ccb->csio;

	/*
	 *  Check for extended errors.
	 */
	if (cp->xerr_status) {
		if (sym_verbose)
			sym_print_xerr(cp, cp->xerr_status);
		if (cp->host_status == HS_COMPLETE)
			cp->host_status = HS_COMP_ERR;
	}

	/*
	 *  Calculate the residual.
	 */
	csio->sense_resid = 0;
	csio->resid = sym_compute_residual(np, cp);

	if (!SYM_CONF_RESIDUAL_SUPPORT) {/* If user does not want residuals */
		csio->resid  = 0;	/* throw them away. :)		   */
		cp->sv_resid = 0;
	}

	if (cp->host_flags & HF_SENSE) {		/* Auto sense     */
		csio->scsi_status = cp->sv_scsi_status;	/* Restore status */
		csio->sense_resid = csio->resid;	/* Swap residuals */
		csio->resid       = cp->sv_resid;
		cp->sv_resid	  = 0;
		if (sym_verbose && cp->sv_xerr_status)
			sym_print_xerr(cp, cp->sv_xerr_status);
		if (cp->host_status == HS_COMPLETE &&
		    cp->ssss_status == S_GOOD &&
		    cp->xerr_status == 0) {
			cam_status = sym_xerr_cam_status(CAM_SCSI_STATUS_ERROR,
							 cp->sv_xerr_status);
			cam_status |= CAM_AUTOSNS_VALID;
			/*
			 *  Bounce back the sense data to user and
			 *  fix the residual.
			 */
			bzero(&csio->sense_data, sizeof(csio->sense_data));
			sense_returned = SYM_SNS_BBUF_LEN - csio->sense_resid;
			if (sense_returned < csio->sense_len)
				csio->sense_resid = csio->sense_len -
				    sense_returned;
			else
				csio->sense_resid = 0;
			bcopy(cp->sns_bbuf, &csio->sense_data,
			    MIN(csio->sense_len, sense_returned));
#if 0
			/*
			 *  If the device reports a UNIT ATTENTION condition
			 *  due to a RESET condition, we should consider all
			 *  disconnect CCBs for this unit as aborted.
			 */
			if (1) {
				u_char *p;
				p  = (u_char *) csio->sense_data;
				if (p[0]==0x70 && p[2]==0x6 && p[12]==0x29)
					sym_clear_tasks(np, CAM_REQ_ABORTED,
							cp->target,cp->lun, -1);
			}
#endif
		}
		else
			cam_status = CAM_AUTOSENSE_FAIL;
	}
	else if (cp->host_status == HS_COMPLETE) {	/* Bad SCSI status */
		csio->scsi_status = cp->ssss_status;
		cam_status = CAM_SCSI_STATUS_ERROR;
	}
	else if (cp->host_status == HS_SEL_TIMEOUT)	/* Selection timeout */
		cam_status = CAM_SEL_TIMEOUT;
	else if (cp->host_status == HS_UNEXPECTED)	/* Unexpected BUS FREE*/
		cam_status = CAM_UNEXP_BUSFREE;
	else {						/* Extended error */
		if (sym_verbose) {
			PRINT_ADDR(cp);
			printf ("COMMAND FAILED (%x %x %x).\n",
				cp->host_status, cp->ssss_status,
				cp->xerr_status);
		}
		csio->scsi_status = cp->ssss_status;
		/*
		 *  Set the most appropriate value for CAM status.
		 */
		cam_status = sym_xerr_cam_status(CAM_REQ_CMP_ERR,
						 cp->xerr_status);
	}

	/*
	 *  Dequeue all queued CCBs for that device
	 *  not yet started by SCRIPTS.
	 */
	i = (INL (nc_scratcha) - np->squeue_ba) / 4;
	(void) sym_dequeue_from_squeue(np, i, cp->target, cp->lun, -1);

	/*
	 *  Restart the SCRIPTS processor.
	 */
	OUTL_DSP (SCRIPTA_BA (np, start));

	/*
	 *  Synchronize DMA map if needed.
	 */
	if (cp->dmamapped) {
		bus_dmamap_sync(np->data_dmat, cp->dmamap,
			(cp->dmamapped == SYM_DMA_READ ?
				BUS_DMASYNC_POSTREAD : BUS_DMASYNC_POSTWRITE));
	}
	/*
	 *  Add this one to the COMP queue.
	 *  Complete all those commands with either error
	 *  or requeue condition.
	 */
	sym_set_cam_status((union ccb *) csio, cam_status);
	sym_remque(&cp->link_ccbq);
	sym_insque_head(&cp->link_ccbq, &np->comp_ccbq);
	sym_flush_comp_queue(np, 0);
}

/*
 *  Complete execution of a successful SCSI command.
 *
 *  Only successful commands go to the DONE queue,
 *  since we need to have the SCRIPTS processor
 *  stopped on any error condition.
 *  The SCRIPTS processor is running while we are
 *  completing successful commands.
 */
static void sym_complete_ok (hcb_p np, ccb_p cp)
{
	struct ccb_scsiio *csio;
	tcb_p tp;
	lcb_p lp;

	SYM_LOCK_ASSERT(MA_OWNED);

	/*
	 *  Paranoid check. :)
	 */
	if (!cp || !cp->cam_ccb)
		return;
	assert (cp->host_status == HS_COMPLETE);

	/*
	 *  Get command, target and lun pointers.
	 */
	csio = &cp->cam_ccb->csio;
	tp = &np->target[cp->target];
	lp = sym_lp(np, tp, cp->lun);

	/*
	 *  Assume device discovered on first success.
	 */
	if (!lp)
		sym_set_bit(tp->lun_map, cp->lun);

	/*
	 *  If all data have been transferred, given than no
	 *  extended error did occur, there is no residual.
	 */
	csio->resid = 0;
	if (cp->phys.head.lastp != cp->phys.head.goalp)
		csio->resid = sym_compute_residual(np, cp);

	/*
	 *  Wrong transfer residuals may be worse than just always
	 *  returning zero. User can disable this feature from
	 *  sym_conf.h. Residual support is enabled by default.
	 */
	if (!SYM_CONF_RESIDUAL_SUPPORT)
		csio->resid  = 0;

	/*
	 *  Synchronize DMA map if needed.
	 */
	if (cp->dmamapped) {
		bus_dmamap_sync(np->data_dmat, cp->dmamap,
			(cp->dmamapped == SYM_DMA_READ ?
				BUS_DMASYNC_POSTREAD : BUS_DMASYNC_POSTWRITE));
	}
	/*
	 *  Set status and complete the command.
	 */
	csio->scsi_status = cp->ssss_status;
	sym_set_cam_status((union ccb *) csio, CAM_REQ_CMP);
	sym_xpt_done(np, (union ccb *) csio, cp);
	sym_free_ccb(np, cp);
}

/*
 *  Our callout handler
 */
static void sym_callout(void *arg)
{
	union ccb *ccb = (union ccb *) arg;
	hcb_p np = ccb->ccb_h.sym_hcb_ptr;

	/*
	 *  Check that the CAM CCB is still queued.
	 */
	if (!np)
		return;

	SYM_LOCK();

	switch(ccb->ccb_h.func_code) {
	case XPT_SCSI_IO:
		(void) sym_abort_scsiio(np, ccb, 1);
		break;
	default:
		break;
	}

	SYM_UNLOCK();
}

/*
 *  Abort an SCSI IO.
 */
static int sym_abort_scsiio(hcb_p np, union ccb *ccb, int timed_out)
{
	ccb_p cp;
	SYM_QUEHEAD *qp;

	SYM_LOCK_ASSERT(MA_OWNED);

	/*
	 *  Look up our CCB control block.
	 */
	cp = NULL;
	FOR_EACH_QUEUED_ELEMENT(&np->busy_ccbq, qp) {
		ccb_p cp2 = sym_que_entry(qp, struct sym_ccb, link_ccbq);
		if (cp2->cam_ccb == ccb) {
			cp = cp2;
			break;
		}
	}
	if (!cp || cp->host_status == HS_WAIT)
		return -1;

	/*
	 *  If a previous abort didn't succeed in time,
	 *  perform a BUS reset.
	 */
	if (cp->to_abort) {
		sym_reset_scsi_bus(np, 1);
		return 0;
	}

	/*
	 *  Mark the CCB for abort and allow time for.
	 */
	cp->to_abort = timed_out ? 2 : 1;
	callout_reset(&cp->ch, 10 * hz, sym_callout, (caddr_t) ccb);

	/*
	 *  Tell the SCRIPTS processor to stop and synchronize with us.
	 */
	np->istat_sem = SEM;
	OUTB (nc_istat, SIGP|SEM);
	return 0;
}

/*
 *  Reset a SCSI device (all LUNs of a target).
 */
static void sym_reset_dev(hcb_p np, union ccb *ccb)
{
	tcb_p tp;
	struct ccb_hdr *ccb_h = &ccb->ccb_h;

	SYM_LOCK_ASSERT(MA_OWNED);

	if (ccb_h->target_id   == np->myaddr ||
	    ccb_h->target_id   >= SYM_CONF_MAX_TARGET ||
	    ccb_h->target_lun  >= SYM_CONF_MAX_LUN) {
		sym_xpt_done2(np, ccb, CAM_DEV_NOT_THERE);
		return;
	}

	tp = &np->target[ccb_h->target_id];

	tp->to_reset = 1;
	sym_xpt_done2(np, ccb, CAM_REQ_CMP);

	np->istat_sem = SEM;
	OUTB (nc_istat, SIGP|SEM);
}

/*
 *  SIM action entry point.
 */
static void sym_action(struct cam_sim *sim, union ccb *ccb)
{
	hcb_p	np;
	tcb_p	tp;
	lcb_p	lp;
	ccb_p	cp;
	int 	tmp;
	u_char	idmsg, *msgptr;
	u_int   msglen;
	struct	ccb_scsiio *csio;
	struct	ccb_hdr  *ccb_h;

	CAM_DEBUG(ccb->ccb_h.path, CAM_DEBUG_TRACE, ("sym_action\n"));

	/*
	 *  Retrieve our controller data structure.
	 */
	np = (hcb_p) cam_sim_softc(sim);

	SYM_LOCK_ASSERT(MA_OWNED);

	/*
	 *  The common case is SCSI IO.
	 *  We deal with other ones elsewhere.
	 */
	if (ccb->ccb_h.func_code != XPT_SCSI_IO) {
		sym_action2(sim, ccb);
		return;
	}
	csio  = &ccb->csio;
	ccb_h = &csio->ccb_h;

	/*
	 *  Work around races.
	 */
	if ((ccb_h->status & CAM_STATUS_MASK) != CAM_REQ_INPROG) {
		xpt_done(ccb);
		return;
	}

	/*
	 *  Minimal checkings, so that we will not
	 *  go outside our tables.
	 */
	if (ccb_h->target_id   == np->myaddr ||
	    ccb_h->target_id   >= SYM_CONF_MAX_TARGET ||
	    ccb_h->target_lun  >= SYM_CONF_MAX_LUN) {
		sym_xpt_done2(np, ccb, CAM_DEV_NOT_THERE);
		return;
        }

	/*
	 *  Retrieve the target and lun descriptors.
	 */
	tp = &np->target[ccb_h->target_id];
	lp = sym_lp(np, tp, ccb_h->target_lun);

	/*
	 *  Complete the 1st INQUIRY command with error
	 *  condition if the device is flagged NOSCAN
	 *  at BOOT in the NVRAM. This may speed up
	 *  the boot and maintain coherency with BIOS
	 *  device numbering. Clearing the flag allows
	 *  user to rescan skipped devices later.
	 *  We also return error for devices not flagged
	 *  for SCAN LUNS in the NVRAM since some mono-lun
	 *  devices behave badly when asked for some non
	 *  zero LUN. Btw, this is an absolute hack.:-)
	 */
	if (!(ccb_h->flags & CAM_CDB_PHYS) &&
	    (0x12 == ((ccb_h->flags & CAM_CDB_POINTER) ?
		  csio->cdb_io.cdb_ptr[0] : csio->cdb_io.cdb_bytes[0]))) {
		if ((tp->usrflags & SYM_SCAN_BOOT_DISABLED) ||
		    ((tp->usrflags & SYM_SCAN_LUNS_DISABLED) &&
		     ccb_h->target_lun != 0)) {
			tp->usrflags &= ~SYM_SCAN_BOOT_DISABLED;
			sym_xpt_done2(np, ccb, CAM_DEV_NOT_THERE);
			return;
		}
	}

	/*
	 *  Get a control block for this IO.
	 */
	tmp = ((ccb_h->flags & CAM_TAG_ACTION_VALID) != 0);
	cp = sym_get_ccb(np, ccb_h->target_id, ccb_h->target_lun, tmp);
	if (!cp) {
		sym_xpt_done2(np, ccb, CAM_RESRC_UNAVAIL);
		return;
	}

	/*
	 *  Keep track of the IO in our CCB.
	 */
	cp->cam_ccb = ccb;

	/*
	 *  Build the IDENTIFY message.
	 */
	idmsg = M_IDENTIFY | cp->lun;
	if (cp->tag != NO_TAG || (lp && (lp->current_flags & SYM_DISC_ENABLED)))
		idmsg |= 0x40;

	msgptr = cp->scsi_smsg;
	msglen = 0;
	msgptr[msglen++] = idmsg;

	/*
	 *  Build the tag message if present.
	 */
	if (cp->tag != NO_TAG) {
		u_char order = csio->tag_action;

		switch(order) {
		case M_ORDERED_TAG:
			break;
		case M_HEAD_TAG:
			break;
		default:
			order = M_SIMPLE_TAG;
		}
		msgptr[msglen++] = order;

		/*
		 *  For less than 128 tags, actual tags are numbered
		 *  1,3,5,..2*MAXTAGS+1,since we may have to deal
		 *  with devices that have problems with #TAG 0 or too
		 *  great #TAG numbers. For more tags (up to 256),
		 *  we use directly our tag number.
		 */
#if SYM_CONF_MAX_TASK > (512/4)
		msgptr[msglen++] = cp->tag;
#else
		msgptr[msglen++] = (cp->tag << 1) + 1;
#endif
	}

	/*
	 *  Build a negotiation message if needed.
	 *  (nego_status is filled by sym_prepare_nego())
	 */
	cp->nego_status = 0;
	if (tp->tinfo.current.width   != tp->tinfo.goal.width  ||
	    tp->tinfo.current.period  != tp->tinfo.goal.period ||
	    tp->tinfo.current.offset  != tp->tinfo.goal.offset ||
	    tp->tinfo.current.options != tp->tinfo.goal.options) {
		if (!tp->nego_cp && lp)
			msglen += sym_prepare_nego(np, cp, 0, msgptr + msglen);
	}

	/*
	 *  Fill in our ccb
	 */

	/*
	 *  Startqueue
	 */
	cp->phys.head.go.start   = cpu_to_scr(SCRIPTA_BA (np, select));
	cp->phys.head.go.restart = cpu_to_scr(SCRIPTA_BA (np, resel_dsa));

	/*
	 *  select
	 */
	cp->phys.select.sel_id		= cp->target;
	cp->phys.select.sel_scntl3	= tp->head.wval;
	cp->phys.select.sel_sxfer	= tp->head.sval;
	cp->phys.select.sel_scntl4	= tp->head.uval;

	/*
	 *  message
	 */
	cp->phys.smsg.addr	= cpu_to_scr(CCB_BA (cp, scsi_smsg));
	cp->phys.smsg.size	= cpu_to_scr(msglen);

	/*
	 *  command
	 */
	if (sym_setup_cdb(np, csio, cp) < 0) {
		sym_xpt_done(np, ccb, cp);
		sym_free_ccb(np, cp);
		return;
	}

	/*
	 *  status
	 */
#if	0	/* Provision */
	cp->actualquirks	= tp->quirks;
#endif
	cp->actualquirks	= SYM_QUIRK_AUTOSAVE;
	cp->host_status		= cp->nego_status ? HS_NEGOTIATE : HS_BUSY;
	cp->ssss_status		= S_ILLEGAL;
	cp->xerr_status		= 0;
	cp->host_flags		= 0;
	cp->extra_bytes		= 0;

	/*
	 *  extreme data pointer.
	 *  shall be positive, so -1 is lower than lowest.:)
	 */
	cp->ext_sg  = -1;
	cp->ext_ofs = 0;

	/*
	 *  Build the data descriptor block
	 *  and start the IO.
	 */
	sym_setup_data_and_start(np, csio, cp);
}

/*
 *  Setup buffers and pointers that address the CDB.
 *  I bet, physical CDBs will never be used on the planet,
 *  since they can be bounced without significant overhead.
 */
static int sym_setup_cdb(hcb_p np, struct ccb_scsiio *csio, ccb_p cp)
{
	struct ccb_hdr *ccb_h;
	u32	cmd_ba;
	int	cmd_len;

	SYM_LOCK_ASSERT(MA_OWNED);

	ccb_h = &csio->ccb_h;

	/*
	 *  CDB is 16 bytes max.
	 */
	if (csio->cdb_len > sizeof(cp->cdb_buf)) {
		sym_set_cam_status(cp->cam_ccb, CAM_REQ_INVALID);
		return -1;
	}
	cmd_len = csio->cdb_len;

	if (ccb_h->flags & CAM_CDB_POINTER) {
		/* CDB is a pointer */
		if (!(ccb_h->flags & CAM_CDB_PHYS)) {
			/* CDB pointer is virtual */
			bcopy(csio->cdb_io.cdb_ptr, cp->cdb_buf, cmd_len);
			cmd_ba = CCB_BA (cp, cdb_buf[0]);
		} else {
			/* CDB pointer is physical */
#if 0
			cmd_ba = ((u32)csio->cdb_io.cdb_ptr) & 0xffffffff;
#else
			sym_set_cam_status(cp->cam_ccb, CAM_REQ_INVALID);
			return -1;
#endif
		}
	} else {
		/* CDB is in the CAM ccb (buffer) */
		bcopy(csio->cdb_io.cdb_bytes, cp->cdb_buf, cmd_len);
		cmd_ba = CCB_BA (cp, cdb_buf[0]);
	}

	cp->phys.cmd.addr	= cpu_to_scr(cmd_ba);
	cp->phys.cmd.size	= cpu_to_scr(cmd_len);

	return 0;
}

/*
 *  Set up data pointers used by SCRIPTS.
 */
static void __inline
sym_setup_data_pointers(hcb_p np, ccb_p cp, int dir)
{
	u32 lastp, goalp;

	SYM_LOCK_ASSERT(MA_OWNED);

	/*
	 *  No segments means no data.
	 */
	if (!cp->segments)
		dir = CAM_DIR_NONE;

	/*
	 *  Set the data pointer.
	 */
	switch(dir) {
	case CAM_DIR_OUT:
		goalp = SCRIPTA_BA (np, data_out2) + 8;
		lastp = goalp - 8 - (cp->segments * (2*4));
		break;
	case CAM_DIR_IN:
		cp->host_flags |= HF_DATA_IN;
		goalp = SCRIPTA_BA (np, data_in2) + 8;
		lastp = goalp - 8 - (cp->segments * (2*4));
		break;
	case CAM_DIR_NONE:
	default:
		lastp = goalp = SCRIPTB_BA (np, no_data);
		break;
	}

	cp->phys.head.lastp = cpu_to_scr(lastp);
	cp->phys.head.goalp = cpu_to_scr(goalp);
	cp->phys.head.savep = cpu_to_scr(lastp);
	cp->startp	    = cp->phys.head.savep;
}

/*
 *  Call back routine for the DMA map service.
 *  If bounce buffers are used (why ?), we may sleep and then
 *  be called there in another context.
 */
static void
sym_execute_ccb(void *arg, bus_dma_segment_t *psegs, int nsegs, int error)
{
	ccb_p	cp;
	hcb_p	np;
	union	ccb *ccb;

	cp  = (ccb_p) arg;
	ccb = cp->cam_ccb;
	np  = (hcb_p) cp->arg;

	SYM_LOCK_ASSERT(MA_OWNED);

	/*
	 *  Deal with weird races.
	 */
	if (sym_get_cam_status(ccb) != CAM_REQ_INPROG)
		goto out_abort;

	/*
	 *  Deal with weird errors.
	 */
	if (error) {
		cp->dmamapped = 0;
		sym_set_cam_status(cp->cam_ccb, CAM_REQ_ABORTED);
		goto out_abort;
	}

	/*
	 *  Build the data descriptor for the chip.
	 */
	if (nsegs) {
		int retv;
		/* 896 rev 1 requires to be careful about boundaries */
		if (np->device_id == PCI_ID_SYM53C896 && np->revision_id <= 1)
			retv = sym_scatter_sg_physical(np, cp, psegs, nsegs);
		else
			retv = sym_fast_scatter_sg_physical(np,cp, psegs,nsegs);
		if (retv < 0) {
			sym_set_cam_status(cp->cam_ccb, CAM_REQ_TOO_BIG);
			goto out_abort;
		}
	}

	/*
	 *  Synchronize the DMA map only if we have
	 *  actually mapped the data.
	 */
	if (cp->dmamapped) {
		bus_dmamap_sync(np->data_dmat, cp->dmamap,
			(cp->dmamapped == SYM_DMA_READ ?
				BUS_DMASYNC_PREREAD : BUS_DMASYNC_PREWRITE));
	}

	/*
	 *  Set host status to busy state.
	 *  May have been set back to HS_WAIT to avoid a race.
	 */
	cp->host_status	= cp->nego_status ? HS_NEGOTIATE : HS_BUSY;

	/*
	 *  Set data pointers.
	 */
	sym_setup_data_pointers(np, cp,  (ccb->ccb_h.flags & CAM_DIR_MASK));

	/*
	 *  Enqueue this IO in our pending queue.
	 */
	sym_enqueue_cam_ccb(cp);

	/*
	 *  When `#ifed 1', the code below makes the driver
	 *  panic on the first attempt to write to a SCSI device.
	 *  It is the first test we want to do after a driver
	 *  change that does not seem obviously safe. :)
	 */
#if 0
	switch (cp->cdb_buf[0]) {
	case 0x0A: case 0x2A: case 0xAA:
		panic("XXXXXXXXXXXXX WRITE NOT YET ALLOWED XXXXXXXXXXXXXX\n");
		MDELAY(10000);
		break;
	default:
		break;
	}
#endif
	/*
	 *  Activate this job.
	 */
	sym_put_start_queue(np, cp);
	return;
out_abort:
	sym_xpt_done(np, ccb, cp);
	sym_free_ccb(np, cp);
}

/*
 *  How complex it gets to deal with the data in CAM.
 *  The Bus Dma stuff makes things still more complex.
 */
static void
sym_setup_data_and_start(hcb_p np, struct ccb_scsiio *csio, ccb_p cp)
{
	struct ccb_hdr *ccb_h;
	int dir, retv;

	SYM_LOCK_ASSERT(MA_OWNED);

	ccb_h = &csio->ccb_h;

	/*
	 *  Now deal with the data.
	 */
	cp->data_len = csio->dxfer_len;
	cp->arg      = np;

	/*
	 *  No direction means no data.
	 */
	dir = (ccb_h->flags & CAM_DIR_MASK);
	if (dir == CAM_DIR_NONE) {
		sym_execute_ccb(cp, NULL, 0, 0);
		return;
	}

	if (!(ccb_h->flags & CAM_SCATTER_VALID)) {
		/* Single buffer */
		if (!(ccb_h->flags & CAM_DATA_PHYS)) {
			/* Buffer is virtual */
			cp->dmamapped = (dir == CAM_DIR_IN) ?
						SYM_DMA_READ : SYM_DMA_WRITE;
			retv = bus_dmamap_load(np->data_dmat, cp->dmamap,
					       csio->data_ptr, csio->dxfer_len,
					       sym_execute_ccb, cp, 0);
			if (retv == EINPROGRESS) {
				cp->host_status	= HS_WAIT;
				xpt_freeze_simq(np->sim, 1);
				csio->ccb_h.status |= CAM_RELEASE_SIMQ;
			}
		} else {
			/* Buffer is physical */
			struct bus_dma_segment seg;

			seg.ds_addr = (bus_addr_t) csio->data_ptr;
			sym_execute_ccb(cp, &seg, 1, 0);
		}
	} else {
		/* Scatter/gather list */
		struct bus_dma_segment *segs;

		if ((ccb_h->flags & CAM_SG_LIST_PHYS) != 0) {
			/* The SG list pointer is physical */
			sym_set_cam_status(cp->cam_ccb, CAM_REQ_INVALID);
			goto out_abort;
		}

		if (!(ccb_h->flags & CAM_DATA_PHYS)) {
			/* SG buffer pointers are virtual */
			sym_set_cam_status(cp->cam_ccb, CAM_REQ_INVALID);
			goto out_abort;
		}

		/* SG buffer pointers are physical */
		segs  = (struct bus_dma_segment *)csio->data_ptr;
		sym_execute_ccb(cp, segs, csio->sglist_cnt, 0);
	}
	return;
out_abort:
	sym_xpt_done(np, (union ccb *) csio, cp);
	sym_free_ccb(np, cp);
}

/*
 *  Move the scatter list to our data block.
 */
static int
sym_fast_scatter_sg_physical(hcb_p np, ccb_p cp,
			     bus_dma_segment_t *psegs, int nsegs)
{
	struct sym_tblmove *data;
	bus_dma_segment_t *psegs2;

	SYM_LOCK_ASSERT(MA_OWNED);

	if (nsegs > SYM_CONF_MAX_SG)
		return -1;

	data   = &cp->phys.data[SYM_CONF_MAX_SG-1];
	psegs2 = &psegs[nsegs-1];
	cp->segments = nsegs;

	while (1) {
		data->addr = cpu_to_scr(psegs2->ds_addr);
		data->size = cpu_to_scr(psegs2->ds_len);
		if (DEBUG_FLAGS & DEBUG_SCATTER) {
			printf ("%s scatter: paddr=%lx len=%ld\n",
				sym_name(np), (long) psegs2->ds_addr,
				(long) psegs2->ds_len);
		}
		if (psegs2 != psegs) {
			--data;
			--psegs2;
			continue;
		}
		break;
	}
	return 0;
}

/*
 *  Scatter a SG list with physical addresses into bus addressable chunks.
 */
static int
sym_scatter_sg_physical(hcb_p np, ccb_p cp, bus_dma_segment_t *psegs, int nsegs)
{
	u_long	ps, pe, pn;
	u_long	k;
	int s, t;

	SYM_LOCK_ASSERT(MA_OWNED);

	s  = SYM_CONF_MAX_SG - 1;
	t  = nsegs - 1;
	ps = psegs[t].ds_addr;
	pe = ps + psegs[t].ds_len;

	while (s >= 0) {
		pn = (pe - 1) & ~(SYM_CONF_DMA_BOUNDARY - 1);
		if (pn <= ps)
			pn = ps;
		k = pe - pn;
		if (DEBUG_FLAGS & DEBUG_SCATTER) {
			printf ("%s scatter: paddr=%lx len=%ld\n",
				sym_name(np), pn, k);
		}
		cp->phys.data[s].addr = cpu_to_scr(pn);
		cp->phys.data[s].size = cpu_to_scr(k);
		--s;
		if (pn == ps) {
			if (--t < 0)
				break;
			ps = psegs[t].ds_addr;
			pe = ps + psegs[t].ds_len;
		}
		else
			pe = pn;
	}

	cp->segments = SYM_CONF_MAX_SG - 1 - s;

	return t >= 0 ? -1 : 0;
}

/*
 *  SIM action for non performance critical stuff.
 */
static void sym_action2(struct cam_sim *sim, union ccb *ccb)
{
	union ccb *abort_ccb;
	struct ccb_hdr *ccb_h;
	struct ccb_pathinq *cpi;
	struct ccb_trans_settings *cts;
	struct sym_trans *tip;
	hcb_p	np;
	tcb_p	tp;
	lcb_p	lp;
	u_char dflags;

	/*
	 *  Retrieve our controller data structure.
	 */
	np = (hcb_p) cam_sim_softc(sim);

	SYM_LOCK_ASSERT(MA_OWNED);

	ccb_h = &ccb->ccb_h;

	switch (ccb_h->func_code) {
	case XPT_SET_TRAN_SETTINGS:
		cts  = &ccb->cts;
		tp = &np->target[ccb_h->target_id];

		/*
		 *  Update SPI transport settings in TARGET control block.
		 *  Update SCSI device settings in LUN control block.
		 */
		lp = sym_lp(np, tp, ccb_h->target_lun);
		if (cts->type == CTS_TYPE_CURRENT_SETTINGS) {
			sym_update_trans(np, tp, &tp->tinfo.goal, cts);
			if (lp)
				sym_update_dflags(np, &lp->current_flags, cts);
		}
		if (cts->type == CTS_TYPE_USER_SETTINGS) {
			sym_update_trans(np, tp, &tp->tinfo.user, cts);
			if (lp)
				sym_update_dflags(np, &lp->user_flags, cts);
		}

		sym_xpt_done2(np, ccb, CAM_REQ_CMP);
		break;
	case XPT_GET_TRAN_SETTINGS:
		cts = &ccb->cts;
		tp = &np->target[ccb_h->target_id];
		lp = sym_lp(np, tp, ccb_h->target_lun);

#define	cts__scsi (&cts->proto_specific.scsi)
#define	cts__spi  (&cts->xport_specific.spi)
		if (cts->type == CTS_TYPE_CURRENT_SETTINGS) {
			tip = &tp->tinfo.current;
			dflags = lp ? lp->current_flags : 0;
		}
		else {
			tip = &tp->tinfo.user;
			dflags = lp ? lp->user_flags : tp->usrflags;
		}

		cts->protocol  = PROTO_SCSI;
		cts->transport = XPORT_SPI;
		cts->protocol_version  = tip->scsi_version;
		cts->transport_version = tip->spi_version;

		cts__spi->sync_period = tip->period;
		cts__spi->sync_offset = tip->offset;
		cts__spi->bus_width   = tip->width;
		cts__spi->ppr_options = tip->options;

		cts__spi->valid = CTS_SPI_VALID_SYNC_RATE
		                | CTS_SPI_VALID_SYNC_OFFSET
		                | CTS_SPI_VALID_BUS_WIDTH
		                | CTS_SPI_VALID_PPR_OPTIONS;

		cts__spi->flags &= ~CTS_SPI_FLAGS_DISC_ENB;
		if (dflags & SYM_DISC_ENABLED)
			cts__spi->flags |= CTS_SPI_FLAGS_DISC_ENB;
		cts__spi->valid |= CTS_SPI_VALID_DISC;

		cts__scsi->flags &= ~CTS_SCSI_FLAGS_TAG_ENB;
		if (dflags & SYM_TAGS_ENABLED)
			cts__scsi->flags |= CTS_SCSI_FLAGS_TAG_ENB;
		cts__scsi->valid |= CTS_SCSI_VALID_TQ;
#undef	cts__spi
#undef	cts__scsi
		sym_xpt_done2(np, ccb, CAM_REQ_CMP);
		break;
	case XPT_CALC_GEOMETRY:
		cam_calc_geometry(&ccb->ccg, /*extended*/1);
		sym_xpt_done2(np, ccb, CAM_REQ_CMP);
		break;
	case XPT_PATH_INQ:
		cpi = &ccb->cpi;
		cpi->version_num = 1;
		cpi->hba_inquiry = PI_MDP_ABLE|PI_SDTR_ABLE|PI_TAG_ABLE;
		if ((np->features & FE_WIDE) != 0)
			cpi->hba_inquiry |= PI_WIDE_16;
		cpi->target_sprt = 0;
		cpi->hba_misc = 0;
		if (np->usrflags & SYM_SCAN_TARGETS_HILO)
			cpi->hba_misc |= PIM_SCANHILO;
		if (np->usrflags & SYM_AVOID_BUS_RESET)
			cpi->hba_misc |= PIM_NOBUSRESET;
		cpi->hba_eng_cnt = 0;
		cpi->max_target = (np->features & FE_WIDE) ? 15 : 7;
		/* Semantic problem:)LUN number max = max number of LUNs - 1 */
		cpi->max_lun = SYM_CONF_MAX_LUN-1;
		if (SYM_SETUP_MAX_LUN < SYM_CONF_MAX_LUN)
			cpi->max_lun = SYM_SETUP_MAX_LUN-1;
		cpi->bus_id = cam_sim_bus(sim);
		cpi->initiator_id = np->myaddr;
		cpi->base_transfer_speed = 3300;
		strncpy(cpi->sim_vid, "FreeBSD", SIM_IDLEN);
		strncpy(cpi->hba_vid, "Symbios", HBA_IDLEN);
		strncpy(cpi->dev_name, cam_sim_name(sim), DEV_IDLEN);
		cpi->unit_number = cam_sim_unit(sim);

		cpi->protocol = PROTO_SCSI;
		cpi->protocol_version = SCSI_REV_2;
		cpi->transport = XPORT_SPI;
		cpi->transport_version = 2;
		cpi->xport_specific.spi.ppr_options = SID_SPI_CLOCK_ST;
		if (np->features & FE_ULTRA3) {
			cpi->transport_version = 3;
			cpi->xport_specific.spi.ppr_options =
			    SID_SPI_CLOCK_DT_ST;
		}
		cpi->maxio = np->maxsegcnt * SYM_CONF_DMA_BOUNDARY;
		sym_xpt_done2(np, ccb, CAM_REQ_CMP);
		break;
	case XPT_ABORT:
		abort_ccb = ccb->cab.abort_ccb;
		switch(abort_ccb->ccb_h.func_code) {
		case XPT_SCSI_IO:
			if (sym_abort_scsiio(np, abort_ccb, 0) == 0) {
				sym_xpt_done2(np, ccb, CAM_REQ_CMP);
				break;
			}
		default:
			sym_xpt_done2(np, ccb, CAM_UA_ABORT);
			break;
		}
		break;
	case XPT_RESET_DEV:
		sym_reset_dev(np, ccb);
		break;
	case XPT_RESET_BUS:
		sym_reset_scsi_bus(np, 0);
		if (sym_verbose) {
			xpt_print_path(np->path);
			printf("SCSI BUS reset delivered.\n");
		}
		sym_init (np, 1);
		sym_xpt_done2(np, ccb, CAM_REQ_CMP);
		break;
	case XPT_ACCEPT_TARGET_IO:
	case XPT_CONT_TARGET_IO:
	case XPT_EN_LUN:
	case XPT_NOTIFY_ACK:
	case XPT_IMMED_NOTIFY:
	case XPT_TERM_IO:
	default:
		sym_xpt_done2(np, ccb, CAM_REQ_INVALID);
		break;
	}
}

/*
 *  Asynchronous notification handler.
 */
static void
sym_async(void *cb_arg, u32 code, struct cam_path *path, void *arg)
{
	hcb_p np;
	struct cam_sim *sim;
	u_int tn;
	tcb_p tp;

	sim = (struct cam_sim *) cb_arg;
	np  = (hcb_p) cam_sim_softc(sim);

	SYM_LOCK_ASSERT(MA_OWNED);

	switch (code) {
	case AC_LOST_DEVICE:
		tn = xpt_path_target_id(path);
		if (tn >= SYM_CONF_MAX_TARGET)
			break;

		tp = &np->target[tn];

		tp->to_reset  = 0;
		tp->head.sval = 0;
		tp->head.wval = np->rv_scntl3;
		tp->head.uval = 0;

		tp->tinfo.current.period  = tp->tinfo.goal.period = 0;
		tp->tinfo.current.offset  = tp->tinfo.goal.offset = 0;
		tp->tinfo.current.width   = tp->tinfo.goal.width  = BUS_8_BIT;
		tp->tinfo.current.options = tp->tinfo.goal.options = 0;

		break;
	default:
		break;
	}
}

/*
 *  Update transfer settings of a target.
 */
static void sym_update_trans(hcb_p np, tcb_p tp, struct sym_trans *tip,
			    struct ccb_trans_settings *cts)
{
	SYM_LOCK_ASSERT(MA_OWNED);

	/*
	 *  Update the infos.
	 */
#define cts__spi (&cts->xport_specific.spi)
	if ((cts__spi->valid & CTS_SPI_VALID_BUS_WIDTH) != 0)
		tip->width = cts__spi->bus_width;
	if ((cts__spi->valid & CTS_SPI_VALID_SYNC_OFFSET) != 0)
		tip->offset = cts__spi->sync_offset;
	if ((cts__spi->valid & CTS_SPI_VALID_SYNC_RATE) != 0)
		tip->period = cts__spi->sync_period;
	if ((cts__spi->valid & CTS_SPI_VALID_PPR_OPTIONS) != 0)
		tip->options = (cts__spi->ppr_options & PPR_OPT_DT);
	if (cts->protocol_version != PROTO_VERSION_UNSPECIFIED &&
	    cts->protocol_version != PROTO_VERSION_UNKNOWN)
		tip->scsi_version = cts->protocol_version;
	if (cts->transport_version != XPORT_VERSION_UNSPECIFIED &&
	    cts->transport_version != XPORT_VERSION_UNKNOWN)
		tip->spi_version = cts->transport_version;
#undef cts__spi
	/*
	 *  Scale against driver configuration limits.
	 */
	if (tip->width  > SYM_SETUP_MAX_WIDE) tip->width  = SYM_SETUP_MAX_WIDE;
	if (tip->offset > SYM_SETUP_MAX_OFFS) tip->offset = SYM_SETUP_MAX_OFFS;
	if (tip->period < SYM_SETUP_MIN_SYNC) tip->period = SYM_SETUP_MIN_SYNC;

	/*
	 *  Scale against actual controller BUS width.
	 */
	if (tip->width > np->maxwide)
		tip->width  = np->maxwide;

	/*
	 *  Only accept DT if controller supports and SYNC/WIDE asked.
	 */
	if (!((np->features & (FE_C10|FE_ULTRA3)) == (FE_C10|FE_ULTRA3)) ||
	    !(tip->width == BUS_16_BIT && tip->offset)) {
		tip->options &= ~PPR_OPT_DT;
	}

	/*
	 *  Scale period factor and offset against controller limits.
	 */
	if (tip->options & PPR_OPT_DT) {
		if (tip->period < np->minsync_dt)
			tip->period = np->minsync_dt;
		if (tip->period > np->maxsync_dt)
			tip->period = np->maxsync_dt;
		if (tip->offset > np->maxoffs_dt)
			tip->offset = np->maxoffs_dt;
	}
	else {
		if (tip->period < np->minsync)
			tip->period = np->minsync;
		if (tip->period > np->maxsync)
			tip->period = np->maxsync;
		if (tip->offset > np->maxoffs)
			tip->offset = np->maxoffs;
	}
}

/*
 *  Update flags for a device (logical unit).
 */
static void
sym_update_dflags(hcb_p np, u_char *flags, struct ccb_trans_settings *cts)
{
	SYM_LOCK_ASSERT(MA_OWNED);

#define	cts__scsi (&cts->proto_specific.scsi)
#define	cts__spi  (&cts->xport_specific.spi)
	if ((cts__spi->valid & CTS_SPI_VALID_DISC) != 0) {
		if ((cts__spi->flags & CTS_SPI_FLAGS_DISC_ENB) != 0)
			*flags |= SYM_DISC_ENABLED;
		else
			*flags &= ~SYM_DISC_ENABLED;
	}

	if ((cts__scsi->valid & CTS_SCSI_VALID_TQ) != 0) {
		if ((cts__scsi->flags & CTS_SCSI_FLAGS_TAG_ENB) != 0)
			*flags |= SYM_TAGS_ENABLED;
		else
			*flags &= ~SYM_TAGS_ENABLED;
	}
#undef	cts__spi
#undef	cts__scsi
}

/*============= DRIVER INITIALISATION ==================*/

static device_method_t sym_pci_methods[] = {
	DEVMETHOD(device_probe,	 sym_pci_probe),
	DEVMETHOD(device_attach, sym_pci_attach),
	DEVMETHOD_END
};

static driver_t sym_pci_driver = {
	"sym",
	sym_pci_methods,
	1	/* no softc */
};

static devclass_t sym_devclass;

DRIVER_MODULE(sym, pci, sym_pci_driver, sym_devclass, NULL, NULL);
MODULE_DEPEND(sym, cam, 1, 1, 1);
MODULE_DEPEND(sym, pci, 1, 1, 1);

static const struct sym_pci_chip sym_pci_dev_table[] = {
 {PCI_ID_SYM53C810, 0x0f, "810", 4, 8, 4, 64,
 FE_ERL}
 ,
#ifdef SYM_DEBUG_GENERIC_SUPPORT
 {PCI_ID_SYM53C810, 0xff, "810a", 4,  8, 4, 1,
 FE_BOF}
 ,
#else
 {PCI_ID_SYM53C810, 0xff, "810a", 4,  8, 4, 1,
 FE_CACHE_SET|FE_LDSTR|FE_PFEN|FE_BOF}
 ,
#endif
 {PCI_ID_SYM53C815, 0xff, "815", 4,  8, 4, 64,
 FE_BOF|FE_ERL}
 ,
 {PCI_ID_SYM53C825, 0x0f, "825", 6,  8, 4, 64,
 FE_WIDE|FE_BOF|FE_ERL|FE_DIFF}
 ,
 {PCI_ID_SYM53C825, 0xff, "825a", 6,  8, 4, 2,
 FE_WIDE|FE_CACHE0_SET|FE_BOF|FE_DFS|FE_LDSTR|FE_PFEN|FE_RAM|FE_DIFF}
 ,
 {PCI_ID_SYM53C860, 0xff, "860", 4,  8, 5, 1,
 FE_ULTRA|FE_CLK80|FE_CACHE_SET|FE_BOF|FE_LDSTR|FE_PFEN}
 ,
 {PCI_ID_SYM53C875, 0x01, "875", 6, 16, 5, 2,
 FE_WIDE|FE_ULTRA|FE_CLK80|FE_CACHE0_SET|FE_BOF|FE_DFS|FE_LDSTR|FE_PFEN|
 FE_RAM|FE_DIFF}
 ,
 {PCI_ID_SYM53C875, 0xff, "875", 6, 16, 5, 2,
 FE_WIDE|FE_ULTRA|FE_DBLR|FE_CACHE0_SET|FE_BOF|FE_DFS|FE_LDSTR|FE_PFEN|
 FE_RAM|FE_DIFF}
 ,
 {PCI_ID_SYM53C875_2, 0xff, "875", 6, 16, 5, 2,
 FE_WIDE|FE_ULTRA|FE_DBLR|FE_CACHE0_SET|FE_BOF|FE_DFS|FE_LDSTR|FE_PFEN|
 FE_RAM|FE_DIFF}
 ,
 {PCI_ID_SYM53C885, 0xff, "885", 6, 16, 5, 2,
 FE_WIDE|FE_ULTRA|FE_DBLR|FE_CACHE0_SET|FE_BOF|FE_DFS|FE_LDSTR|FE_PFEN|
 FE_RAM|FE_DIFF}
 ,
#ifdef SYM_DEBUG_GENERIC_SUPPORT
 {PCI_ID_SYM53C895, 0xff, "895", 6, 31, 7, 2,
 FE_WIDE|FE_ULTRA2|FE_QUAD|FE_CACHE_SET|FE_BOF|FE_DFS|
 FE_RAM|FE_LCKFRQ}
 ,
#else
 {PCI_ID_SYM53C895, 0xff, "895", 6, 31, 7, 2,
 FE_WIDE|FE_ULTRA2|FE_QUAD|FE_CACHE_SET|FE_BOF|FE_DFS|FE_LDSTR|FE_PFEN|
 FE_RAM|FE_LCKFRQ}
 ,
#endif
 {PCI_ID_SYM53C896, 0xff, "896", 6, 31, 7, 4,
 FE_WIDE|FE_ULTRA2|FE_QUAD|FE_CACHE_SET|FE_BOF|FE_DFS|FE_LDSTR|FE_PFEN|
 FE_RAM|FE_RAM8K|FE_64BIT|FE_DAC|FE_IO256|FE_NOPM|FE_LEDC|FE_LCKFRQ}
 ,
 {PCI_ID_SYM53C895A, 0xff, "895a", 6, 31, 7, 4,
 FE_WIDE|FE_ULTRA2|FE_QUAD|FE_CACHE_SET|FE_BOF|FE_DFS|FE_LDSTR|FE_PFEN|
 FE_RAM|FE_RAM8K|FE_DAC|FE_IO256|FE_NOPM|FE_LEDC|FE_LCKFRQ}
 ,
 {PCI_ID_LSI53C1010, 0x00, "1010-33", 6, 31, 7, 8,
 FE_WIDE|FE_ULTRA3|FE_QUAD|FE_CACHE_SET|FE_BOF|FE_DFBC|FE_LDSTR|FE_PFEN|
 FE_RAM|FE_RAM8K|FE_64BIT|FE_DAC|FE_IO256|FE_NOPM|FE_LEDC|FE_CRC|
 FE_C10}
 ,
 {PCI_ID_LSI53C1010, 0xff, "1010-33", 6, 31, 7, 8,
 FE_WIDE|FE_ULTRA3|FE_QUAD|FE_CACHE_SET|FE_BOF|FE_DFBC|FE_LDSTR|FE_PFEN|
 FE_RAM|FE_RAM8K|FE_64BIT|FE_DAC|FE_IO256|FE_NOPM|FE_LEDC|FE_CRC|
 FE_C10|FE_U3EN}
 ,
 {PCI_ID_LSI53C1010_2, 0xff, "1010-66", 6, 31, 7, 8,
 FE_WIDE|FE_ULTRA3|FE_QUAD|FE_CACHE_SET|FE_BOF|FE_DFBC|FE_LDSTR|FE_PFEN|
 FE_RAM|FE_RAM8K|FE_64BIT|FE_DAC|FE_IO256|FE_NOPM|FE_LEDC|FE_66MHZ|FE_CRC|
 FE_C10|FE_U3EN}
 ,
 {PCI_ID_LSI53C1510D, 0xff, "1510d", 6, 31, 7, 4,
 FE_WIDE|FE_ULTRA2|FE_QUAD|FE_CACHE_SET|FE_BOF|FE_DFS|FE_LDSTR|FE_PFEN|
 FE_RAM|FE_IO256|FE_LEDC}
};

#define sym_pci_num_devs \
	(sizeof(sym_pci_dev_table) / sizeof(sym_pci_dev_table[0]))

/*
 *  Look up the chip table.
 *
 *  Return a pointer to the chip entry if found,
 *  zero otherwise.
 */
static const struct sym_pci_chip *
sym_find_pci_chip(device_t dev)
{
	const struct	sym_pci_chip *chip;
	int	i;
	u_short	device_id;
	u_char	revision;

	if (pci_get_vendor(dev) != PCI_VENDOR_NCR)
		return NULL;

	device_id = pci_get_device(dev);
	revision  = pci_get_revid(dev);

	for (i = 0; i < sym_pci_num_devs; i++) {
		chip = &sym_pci_dev_table[i];
		if (device_id != chip->device_id)
			continue;
		if (revision > chip->revision_id)
			continue;
		return chip;
	}

	return NULL;
}

/*
 *  Tell upper layer if the chip is supported.
 */
static int
sym_pci_probe(device_t dev)
{
	const struct	sym_pci_chip *chip;

	chip = sym_find_pci_chip(dev);
	if (chip && sym_find_firmware(chip)) {
		device_set_desc(dev, chip->name);
		return (chip->lp_probe_bit & SYM_SETUP_LP_PROBE_MAP)?
		  BUS_PROBE_LOW_PRIORITY : BUS_PROBE_DEFAULT;
	}
	return ENXIO;
}

/*
 *  Attach a sym53c8xx device.
 */
static int
sym_pci_attach(device_t dev)
{
	const struct	sym_pci_chip *chip;
	u_short	command;
	u_char	cachelnsz;
	struct	sym_hcb *np = NULL;
	struct	sym_nvram nvram;
	const struct	sym_fw *fw = NULL;
	int 	i;
	bus_dma_tag_t	bus_dmat;

	bus_dmat = bus_get_dma_tag(dev);

	/*
	 *  Only probed devices should be attached.
	 *  We just enjoy being paranoid. :)
	 */
	chip = sym_find_pci_chip(dev);
	if (chip == NULL || (fw = sym_find_firmware(chip)) == NULL)
		return (ENXIO);

	/*
	 *  Allocate immediately the host control block,
	 *  since we are only expecting to succeed. :)
	 *  We keep track in the HCB of all the resources that
	 *  are to be released on error.
	 */
	np = __sym_calloc_dma(bus_dmat, sizeof(*np), "HCB");
	if (np)
		np->bus_dmat = bus_dmat;
	else
		return (ENXIO);
	device_set_softc(dev, np);

	SYM_LOCK_INIT();

	/*
	 *  Copy some useful infos to the HCB.
	 */
	np->hcb_ba	 = vtobus(np);
	np->verbose	 = bootverbose;
	np->device	 = dev;
	np->device_id	 = pci_get_device(dev);
	np->revision_id  = pci_get_revid(dev);
	np->features	 = chip->features;
	np->clock_divn	 = chip->nr_divisor;
	np->maxoffs	 = chip->offset_max;
	np->maxburst	 = chip->burst_max;
	np->scripta_sz	 = fw->a_size;
	np->scriptb_sz	 = fw->b_size;
	np->fw_setup	 = fw->setup;
	np->fw_patch	 = fw->patch;
	np->fw_name	 = fw->name;

#ifdef __amd64__
	np->target = sym_calloc_dma(SYM_CONF_MAX_TARGET * sizeof(*(np->target)),
			"TARGET");
	if (!np->target)
		goto attach_failed;
#endif

	/*
	 *  Initialize the CCB free and busy queues.
	 */
	sym_que_init(&np->free_ccbq);
	sym_que_init(&np->busy_ccbq);
	sym_que_init(&np->comp_ccbq);
	sym_que_init(&np->cam_ccbq);

	/*
	 *  Allocate a tag for the DMA of user data.
	 */
	np->maxsegcnt = MIN(SYM_CONF_MAX_SG,
	    (MAXPHYS / SYM_CONF_DMA_BOUNDARY) + 1);
	if (bus_dma_tag_create(np->bus_dmat, 1, SYM_CONF_DMA_BOUNDARY,
	    BUS_SPACE_MAXADDR_32BIT, BUS_SPACE_MAXADDR, NULL, NULL,
<<<<<<< HEAD
	    BUS_SPACE_MAXSIZE, np->maxsegcnt, SYM_CONF_DMA_BOUNDARY,
	    BUS_DMA_ALLOCNOW, busdma_lock_mutex, &np->mtx, &np->data_dmat)) {
=======
	    BUS_SPACE_MAXSIZE_32BIT, SYM_CONF_MAX_SG, SYM_CONF_DMA_BOUNDARY,
	    0, busdma_lock_mutex, &np->mtx, &np->data_dmat)) {
>>>>>>> 85823a3b
		device_printf(dev, "failed to create DMA tag.\n");
		goto attach_failed;
	}

	/*
	 *  Read and apply some fix-ups to the PCI COMMAND
	 *  register. We want the chip to be enabled for:
	 *  - BUS mastering
	 *  - PCI parity checking (reporting would also be fine)
	 *  - Write And Invalidate.
	 */
	command = pci_read_config(dev, PCIR_COMMAND, 2);
	command |= PCIM_CMD_BUSMASTEREN | PCIM_CMD_PERRESPEN |
	    PCIM_CMD_MWRICEN;
	pci_write_config(dev, PCIR_COMMAND, command, 2);

	/*
	 *  Let the device know about the cache line size,
	 *  if it doesn't yet.
	 */
	cachelnsz = pci_read_config(dev, PCIR_CACHELNSZ, 1);
	if (!cachelnsz) {
		cachelnsz = 8;
		pci_write_config(dev, PCIR_CACHELNSZ, cachelnsz, 1);
	}

	/*
	 *  Alloc/get/map/retrieve everything that deals with MMIO.
	 */
	if ((command & PCIM_CMD_MEMEN) != 0) {
		int regs_id = SYM_PCI_MMIO;
		np->mmio_res = bus_alloc_resource_any(dev, SYS_RES_MEMORY,
						      &regs_id, RF_ACTIVE);
	}
	if (!np->mmio_res) {
		device_printf(dev, "failed to allocate MMIO resources\n");
		goto attach_failed;
	}
	np->mmio_ba = rman_get_start(np->mmio_res);

	/*
	 *  Allocate the IRQ.
	 */
	i = 0;
	np->irq_res = bus_alloc_resource_any(dev, SYS_RES_IRQ, &i,
					     RF_ACTIVE | RF_SHAREABLE);
	if (!np->irq_res) {
		device_printf(dev, "failed to allocate IRQ resource\n");
		goto attach_failed;
	}

#ifdef	SYM_CONF_IOMAPPED
	/*
	 *  User want us to use normal IO with PCI.
	 *  Alloc/get/map/retrieve everything that deals with IO.
	 */
	if ((command & PCI_COMMAND_IO_ENABLE) != 0) {
		int regs_id = SYM_PCI_IO;
		np->io_res = bus_alloc_resource_any(dev, SYS_RES_IOPORT,
						    &regs_id, RF_ACTIVE);
	}
	if (!np->io_res) {
		device_printf(dev, "failed to allocate IO resources\n");
		goto attach_failed;
	}

#endif /* SYM_CONF_IOMAPPED */

	/*
	 *  If the chip has RAM.
	 *  Alloc/get/map/retrieve the corresponding resources.
	 */
	if ((np->features & (FE_RAM|FE_RAM8K)) &&
	    (command & PCIM_CMD_MEMEN) != 0) {
		int regs_id = SYM_PCI_RAM;
		if (np->features & FE_64BIT)
			regs_id = SYM_PCI_RAM64;
		np->ram_res = bus_alloc_resource_any(dev, SYS_RES_MEMORY,
						     &regs_id, RF_ACTIVE);
		if (!np->ram_res) {
			device_printf(dev,"failed to allocate RAM resources\n");
			goto attach_failed;
		}
		np->ram_id  = regs_id;
		np->ram_ba = rman_get_start(np->ram_res);
	}

	/*
	 *  Save setting of some IO registers, so we will
	 *  be able to probe specific implementations.
	 */
	sym_save_initial_setting (np);

	/*
	 *  Reset the chip now, since it has been reported
	 *  that SCSI clock calibration may not work properly
	 *  if the chip is currently active.
	 */
	sym_chip_reset (np);

	/*
	 *  Try to read the user set-up.
	 */
	(void) sym_read_nvram(np, &nvram);

	/*
	 *  Prepare controller and devices settings, according
	 *  to chip features, user set-up and driver set-up.
	 */
	(void) sym_prepare_setting(np, &nvram);

	/*
	 *  Check the PCI clock frequency.
	 *  Must be performed after prepare_setting since it destroys
	 *  STEST1 that is used to probe for the clock doubler.
	 */
	i = sym_getpciclock(np);
	if (i > 37000)
		device_printf(dev, "PCI BUS clock seems too high: %u KHz.\n",i);

	/*
	 *  Allocate the start queue.
	 */
	np->squeue = (u32 *) sym_calloc_dma(sizeof(u32)*(MAX_QUEUE*2),"SQUEUE");
	if (!np->squeue)
		goto attach_failed;
	np->squeue_ba = vtobus(np->squeue);

	/*
	 *  Allocate the done queue.
	 */
	np->dqueue = (u32 *) sym_calloc_dma(sizeof(u32)*(MAX_QUEUE*2),"DQUEUE");
	if (!np->dqueue)
		goto attach_failed;
	np->dqueue_ba = vtobus(np->dqueue);

	/*
	 *  Allocate the target bus address array.
	 */
	np->targtbl = (u32 *) sym_calloc_dma(256, "TARGTBL");
	if (!np->targtbl)
		goto attach_failed;
	np->targtbl_ba = vtobus(np->targtbl);

	/*
	 *  Allocate SCRIPTS areas.
	 */
	np->scripta0 = sym_calloc_dma(np->scripta_sz, "SCRIPTA0");
	np->scriptb0 = sym_calloc_dma(np->scriptb_sz, "SCRIPTB0");
	if (!np->scripta0 || !np->scriptb0)
		goto attach_failed;

	/*
	 *  Allocate the CCBs. We need at least ONE.
	 */
	for (i = 0; sym_alloc_ccb(np) != NULL; i++)
		;
	if (i < 1)
		goto attach_failed;

	/*
	 *  Calculate BUS addresses where we are going
	 *  to load the SCRIPTS.
	 */
	np->scripta_ba	= vtobus(np->scripta0);
	np->scriptb_ba	= vtobus(np->scriptb0);
	np->scriptb0_ba	= np->scriptb_ba;

	if (np->ram_ba) {
		np->scripta_ba	= np->ram_ba;
		if (np->features & FE_RAM8K) {
			np->ram_ws = 8192;
			np->scriptb_ba = np->scripta_ba + 4096;
#ifdef __LP64__
			np->scr_ram_seg = cpu_to_scr(np->scripta_ba >> 32);
#endif
		}
		else
			np->ram_ws = 4096;
	}

	/*
	 *  Copy scripts to controller instance.
	 */
	bcopy(fw->a_base, np->scripta0, np->scripta_sz);
	bcopy(fw->b_base, np->scriptb0, np->scriptb_sz);

	/*
	 *  Setup variable parts in scripts and compute
	 *  scripts bus addresses used from the C code.
	 */
	np->fw_setup(np, fw);

	/*
	 *  Bind SCRIPTS with physical addresses usable by the
	 *  SCRIPTS processor (as seen from the BUS = BUS addresses).
	 */
	sym_fw_bind_script(np, (u32 *) np->scripta0, np->scripta_sz);
	sym_fw_bind_script(np, (u32 *) np->scriptb0, np->scriptb_sz);

#ifdef SYM_CONF_IARB_SUPPORT
	/*
	 *    If user wants IARB to be set when we win arbitration
	 *    and have other jobs, compute the max number of consecutive
	 *    settings of IARB hints before we leave devices a chance to
	 *    arbitrate for reselection.
	 */
#ifdef	SYM_SETUP_IARB_MAX
	np->iarb_max = SYM_SETUP_IARB_MAX;
#else
	np->iarb_max = 4;
#endif
#endif

	/*
	 *  Prepare the idle and invalid task actions.
	 */
	np->idletask.start	= cpu_to_scr(SCRIPTA_BA (np, idle));
	np->idletask.restart	= cpu_to_scr(SCRIPTB_BA (np, bad_i_t_l));
	np->idletask_ba		= vtobus(&np->idletask);

	np->notask.start	= cpu_to_scr(SCRIPTA_BA (np, idle));
	np->notask.restart	= cpu_to_scr(SCRIPTB_BA (np, bad_i_t_l));
	np->notask_ba		= vtobus(&np->notask);

	np->bad_itl.start	= cpu_to_scr(SCRIPTA_BA (np, idle));
	np->bad_itl.restart	= cpu_to_scr(SCRIPTB_BA (np, bad_i_t_l));
	np->bad_itl_ba		= vtobus(&np->bad_itl);

	np->bad_itlq.start	= cpu_to_scr(SCRIPTA_BA (np, idle));
	np->bad_itlq.restart	= cpu_to_scr(SCRIPTB_BA (np,bad_i_t_l_q));
	np->bad_itlq_ba		= vtobus(&np->bad_itlq);

	/*
	 *  Allocate and prepare the lun JUMP table that is used
	 *  for a target prior the probing of devices (bad lun table).
	 *  A private table will be allocated for the target on the
	 *  first INQUIRY response received.
	 */
	np->badluntbl = sym_calloc_dma(256, "BADLUNTBL");
	if (!np->badluntbl)
		goto attach_failed;

	np->badlun_sa = cpu_to_scr(SCRIPTB_BA (np, resel_bad_lun));
	for (i = 0 ; i < 64 ; i++)	/* 64 luns/target, no less */
		np->badluntbl[i] = cpu_to_scr(vtobus(&np->badlun_sa));

	/*
	 *  Prepare the bus address array that contains the bus
	 *  address of each target control block.
	 *  For now, assume all logical units are wrong. :)
	 */
	for (i = 0 ; i < SYM_CONF_MAX_TARGET ; i++) {
		np->targtbl[i] = cpu_to_scr(vtobus(&np->target[i]));
		np->target[i].head.luntbl_sa =
				cpu_to_scr(vtobus(np->badluntbl));
		np->target[i].head.lun0_sa =
				cpu_to_scr(vtobus(&np->badlun_sa));
	}

	/*
	 *  Now check the cache handling of the pci chipset.
	 */
	if (sym_snooptest (np)) {
		device_printf(dev, "CACHE INCORRECTLY CONFIGURED.\n");
		goto attach_failed;
	};

	/*
	 *  Now deal with CAM.
	 *  Hopefully, we will succeed with that one.:)
	 */
	if (!sym_cam_attach(np))
		goto attach_failed;

	/*
	 *  Sigh! we are done.
	 */
	return 0;

	/*
	 *  We have failed.
	 *  We will try to free all the resources we have
	 *  allocated, but if we are a boot device, this
	 *  will not help that much.;)
	 */
attach_failed:
	if (np)
		sym_pci_free(np);
	return ENXIO;
}

/*
 *  Free everything that have been allocated for this device.
 */
static void sym_pci_free(hcb_p np)
{
	SYM_QUEHEAD *qp;
	ccb_p cp;
	tcb_p tp;
	lcb_p lp;
	int target, lun;

	/*
	 *  First free CAM resources.
	 */
	sym_cam_free(np);

	/*
	 *  Now every should be quiet for us to
	 *  free other resources.
	 */
	if (np->ram_res)
		bus_release_resource(np->device, SYS_RES_MEMORY,
				     np->ram_id, np->ram_res);
	if (np->mmio_res)
		bus_release_resource(np->device, SYS_RES_MEMORY,
				     SYM_PCI_MMIO, np->mmio_res);
	if (np->io_res)
		bus_release_resource(np->device, SYS_RES_IOPORT,
				     SYM_PCI_IO, np->io_res);
	if (np->irq_res)
		bus_release_resource(np->device, SYS_RES_IRQ,
				     0, np->irq_res);

	if (np->scriptb0)
		sym_mfree_dma(np->scriptb0, np->scriptb_sz, "SCRIPTB0");
	if (np->scripta0)
		sym_mfree_dma(np->scripta0, np->scripta_sz, "SCRIPTA0");
	if (np->squeue)
		sym_mfree_dma(np->squeue, sizeof(u32)*(MAX_QUEUE*2), "SQUEUE");
	if (np->dqueue)
		sym_mfree_dma(np->dqueue, sizeof(u32)*(MAX_QUEUE*2), "DQUEUE");

	while ((qp = sym_remque_head(&np->free_ccbq)) != NULL) {
		cp = sym_que_entry(qp, struct sym_ccb, link_ccbq);
		bus_dmamap_destroy(np->data_dmat, cp->dmamap);
		sym_mfree_dma(cp->sns_bbuf, SYM_SNS_BBUF_LEN, "SNS_BBUF");
		sym_mfree_dma(cp, sizeof(*cp), "CCB");
	}

	if (np->badluntbl)
		sym_mfree_dma(np->badluntbl, 256,"BADLUNTBL");

	for (target = 0; target < SYM_CONF_MAX_TARGET ; target++) {
		tp = &np->target[target];
		for (lun = 0 ; lun < SYM_CONF_MAX_LUN ; lun++) {
			lp = sym_lp(np, tp, lun);
			if (!lp)
				continue;
			if (lp->itlq_tbl)
				sym_mfree_dma(lp->itlq_tbl, SYM_CONF_MAX_TASK*4,
				       "ITLQ_TBL");
			if (lp->cb_tags)
				sym_mfree(lp->cb_tags, SYM_CONF_MAX_TASK,
				       "CB_TAGS");
			sym_mfree_dma(lp, sizeof(*lp), "LCB");
		}
#if SYM_CONF_MAX_LUN > 1
		if (tp->lunmp)
			sym_mfree(tp->lunmp, SYM_CONF_MAX_LUN*sizeof(lcb_p),
			       "LUNMP");
#endif
	}
#ifdef __amd64__
	if (np->target)
		sym_mfree_dma(np->target,
			SYM_CONF_MAX_TARGET * sizeof(*(np->target)), "TARGET");
#endif
	if (np->targtbl)
		sym_mfree_dma(np->targtbl, 256, "TARGTBL");
	if (np->data_dmat)
		bus_dma_tag_destroy(np->data_dmat);
	if (SYM_LOCK_INITIALIZED() != 0)
		SYM_LOCK_DESTROY();
	device_set_softc(np->device, NULL);
	sym_mfree_dma(np, sizeof(*np), "HCB");
}

/*
 *  Allocate CAM resources and register a bus to CAM.
 */
static int sym_cam_attach(hcb_p np)
{
	struct cam_devq *devq = NULL;
	struct cam_sim *sim = NULL;
	struct cam_path *path = NULL;
	int err;

	/*
	 *  Establish our interrupt handler.
	 */
	err = bus_setup_intr(np->device, np->irq_res,
			INTR_ENTROPY | INTR_MPSAFE | INTR_TYPE_CAM,
			NULL, sym_intr, np, &np->intr);
	if (err) {
		device_printf(np->device, "bus_setup_intr() failed: %d\n",
			      err);
		goto fail;
	}

	/*
	 *  Create the device queue for our sym SIM.
	 */
	devq = cam_simq_alloc(SYM_CONF_MAX_START);
	if (!devq)
		goto fail;

	/*
	 *  Construct our SIM entry.
	 */
	sim = cam_sim_alloc(sym_action, sym_poll, "sym", np,
			device_get_unit(np->device),
			&np->mtx, 1, SYM_SETUP_MAX_TAG, devq);
	if (!sim)
		goto fail;

	SYM_LOCK();

	if (xpt_bus_register(sim, np->device, 0) != CAM_SUCCESS)
		goto fail;
	np->sim = sim;

	if (xpt_create_path(&path, 0,
			    cam_sim_path(np->sim), CAM_TARGET_WILDCARD,
			    CAM_LUN_WILDCARD) != CAM_REQ_CMP) {
		goto fail;
	}
	np->path = path;

	/*
	 *  Establish our async notification handler.
	 */
	if (xpt_register_async(AC_LOST_DEVICE, sym_async, sim, path) !=
	    CAM_REQ_CMP)
		goto fail;

	/*
	 *  Start the chip now, without resetting the BUS, since
	 *  it seems that this must stay under control of CAM.
	 *  With LVD/SE capable chips and BUS in SE mode, we may
	 *  get a spurious SMBC interrupt.
	 */
	sym_init (np, 0);

	SYM_UNLOCK();

	return 1;
fail:
	if (sim)
		cam_sim_free(sim, FALSE);
	if (devq)
		cam_simq_free(devq);

	SYM_UNLOCK();

	sym_cam_free(np);

	return 0;
}

/*
 *  Free everything that deals with CAM.
 */
static void sym_cam_free(hcb_p np)
{
	SYM_LOCK_ASSERT(MA_NOTOWNED);

	if (np->intr) {
		bus_teardown_intr(np->device, np->irq_res, np->intr);
		np->intr = NULL;
	}

	SYM_LOCK();

	if (np->sim) {
		xpt_bus_deregister(cam_sim_path(np->sim));
		cam_sim_free(np->sim, /*free_devq*/ TRUE);
		np->sim = NULL;
	}
	if (np->path) {
		xpt_free_path(np->path);
		np->path = NULL;
	}

	SYM_UNLOCK();
}

/*============ OPTIONNAL NVRAM SUPPORT =================*/

/*
 *  Get host setup from NVRAM.
 */
static void sym_nvram_setup_host (hcb_p np, struct sym_nvram *nvram)
{
#ifdef SYM_CONF_NVRAM_SUPPORT
	/*
	 *  Get parity checking, host ID, verbose mode
	 *  and miscellaneous host flags from NVRAM.
	 */
	switch(nvram->type) {
	case SYM_SYMBIOS_NVRAM:
		if (!(nvram->data.Symbios.flags & SYMBIOS_PARITY_ENABLE))
			np->rv_scntl0  &= ~0x0a;
		np->myaddr = nvram->data.Symbios.host_id & 0x0f;
		if (nvram->data.Symbios.flags & SYMBIOS_VERBOSE_MSGS)
			np->verbose += 1;
		if (nvram->data.Symbios.flags1 & SYMBIOS_SCAN_HI_LO)
			np->usrflags |= SYM_SCAN_TARGETS_HILO;
		if (nvram->data.Symbios.flags2 & SYMBIOS_AVOID_BUS_RESET)
			np->usrflags |= SYM_AVOID_BUS_RESET;
		break;
	case SYM_TEKRAM_NVRAM:
		np->myaddr = nvram->data.Tekram.host_id & 0x0f;
		break;
	default:
		break;
	}
#endif
}

/*
 *  Get target setup from NVRAM.
 */
#ifdef SYM_CONF_NVRAM_SUPPORT
static void sym_Symbios_setup_target(hcb_p np,int target, Symbios_nvram *nvram);
static void sym_Tekram_setup_target(hcb_p np,int target, Tekram_nvram *nvram);
#endif

static void
sym_nvram_setup_target (hcb_p np, int target, struct sym_nvram *nvp)
{
#ifdef SYM_CONF_NVRAM_SUPPORT
	switch(nvp->type) {
	case SYM_SYMBIOS_NVRAM:
		sym_Symbios_setup_target (np, target, &nvp->data.Symbios);
		break;
	case SYM_TEKRAM_NVRAM:
		sym_Tekram_setup_target (np, target, &nvp->data.Tekram);
		break;
	default:
		break;
	}
#endif
}

#ifdef SYM_CONF_NVRAM_SUPPORT
/*
 *  Get target set-up from Symbios format NVRAM.
 */
static void
sym_Symbios_setup_target(hcb_p np, int target, Symbios_nvram *nvram)
{
	tcb_p tp = &np->target[target];
	Symbios_target *tn = &nvram->target[target];

	tp->tinfo.user.period = tn->sync_period ? (tn->sync_period + 3) / 4 : 0;
	tp->tinfo.user.width  = tn->bus_width == 0x10 ? BUS_16_BIT : BUS_8_BIT;
	tp->usrtags =
		(tn->flags & SYMBIOS_QUEUE_TAGS_ENABLED)? SYM_SETUP_MAX_TAG : 0;

	if (!(tn->flags & SYMBIOS_DISCONNECT_ENABLE))
		tp->usrflags &= ~SYM_DISC_ENABLED;
	if (!(tn->flags & SYMBIOS_SCAN_AT_BOOT_TIME))
		tp->usrflags |= SYM_SCAN_BOOT_DISABLED;
	if (!(tn->flags & SYMBIOS_SCAN_LUNS))
		tp->usrflags |= SYM_SCAN_LUNS_DISABLED;
}

/*
 *  Get target set-up from Tekram format NVRAM.
 */
static void
sym_Tekram_setup_target(hcb_p np, int target, Tekram_nvram *nvram)
{
	tcb_p tp = &np->target[target];
	struct Tekram_target *tn = &nvram->target[target];
	int i;

	if (tn->flags & TEKRAM_SYNC_NEGO) {
		i = tn->sync_index & 0xf;
		tp->tinfo.user.period = Tekram_sync[i];
	}

	tp->tinfo.user.width =
		(tn->flags & TEKRAM_WIDE_NEGO) ? BUS_16_BIT : BUS_8_BIT;

	if (tn->flags & TEKRAM_TAGGED_COMMANDS) {
		tp->usrtags = 2 << nvram->max_tags_index;
	}

	if (tn->flags & TEKRAM_DISCONNECT_ENABLE)
		tp->usrflags |= SYM_DISC_ENABLED;

	/* If any device does not support parity, we will not use this option */
	if (!(tn->flags & TEKRAM_PARITY_CHECK))
		np->rv_scntl0  &= ~0x0a; /* SCSI parity checking disabled */
}

#ifdef	SYM_CONF_DEBUG_NVRAM
/*
 *  Dump Symbios format NVRAM for debugging purpose.
 */
static void sym_display_Symbios_nvram(hcb_p np, Symbios_nvram *nvram)
{
	int i;

	/* display Symbios nvram host data */
	printf("%s: HOST ID=%d%s%s%s%s%s%s\n",
		sym_name(np), nvram->host_id & 0x0f,
		(nvram->flags  & SYMBIOS_SCAM_ENABLE)	? " SCAM"	:"",
		(nvram->flags  & SYMBIOS_PARITY_ENABLE)	? " PARITY"	:"",
		(nvram->flags  & SYMBIOS_VERBOSE_MSGS)	? " VERBOSE"	:"",
		(nvram->flags  & SYMBIOS_CHS_MAPPING)	? " CHS_ALT"	:"",
		(nvram->flags2 & SYMBIOS_AVOID_BUS_RESET)?" NO_RESET"	:"",
		(nvram->flags1 & SYMBIOS_SCAN_HI_LO)	? " HI_LO"	:"");

	/* display Symbios nvram drive data */
	for (i = 0 ; i < 15 ; i++) {
		struct Symbios_target *tn = &nvram->target[i];
		printf("%s-%d:%s%s%s%s WIDTH=%d SYNC=%d TMO=%d\n",
		sym_name(np), i,
		(tn->flags & SYMBIOS_DISCONNECT_ENABLE)	? " DISC"	: "",
		(tn->flags & SYMBIOS_SCAN_AT_BOOT_TIME)	? " SCAN_BOOT"	: "",
		(tn->flags & SYMBIOS_SCAN_LUNS)		? " SCAN_LUNS"	: "",
		(tn->flags & SYMBIOS_QUEUE_TAGS_ENABLED)? " TCQ"	: "",
		tn->bus_width,
		tn->sync_period / 4,
		tn->timeout);
	}
}

/*
 *  Dump TEKRAM format NVRAM for debugging purpose.
 */
static const u_char Tekram_boot_delay[7] = {3, 5, 10, 20, 30, 60, 120};
static void sym_display_Tekram_nvram(hcb_p np, Tekram_nvram *nvram)
{
	int i, tags, boot_delay;
	char *rem;

	/* display Tekram nvram host data */
	tags = 2 << nvram->max_tags_index;
	boot_delay = 0;
	if (nvram->boot_delay_index < 6)
		boot_delay = Tekram_boot_delay[nvram->boot_delay_index];
	switch((nvram->flags & TEKRAM_REMOVABLE_FLAGS) >> 6) {
	default:
	case 0:	rem = "";			break;
	case 1: rem = " REMOVABLE=boot device";	break;
	case 2: rem = " REMOVABLE=all";		break;
	}

	printf("%s: HOST ID=%d%s%s%s%s%s%s%s%s%s BOOT DELAY=%d tags=%d\n",
		sym_name(np), nvram->host_id & 0x0f,
		(nvram->flags1 & SYMBIOS_SCAM_ENABLE)	? " SCAM"	:"",
		(nvram->flags & TEKRAM_MORE_THAN_2_DRIVES) ? " >2DRIVES"	:"",
		(nvram->flags & TEKRAM_DRIVES_SUP_1GB)	? " >1GB"	:"",
		(nvram->flags & TEKRAM_RESET_ON_POWER_ON) ? " RESET"	:"",
		(nvram->flags & TEKRAM_ACTIVE_NEGATION)	? " ACT_NEG"	:"",
		(nvram->flags & TEKRAM_IMMEDIATE_SEEK)	? " IMM_SEEK"	:"",
		(nvram->flags & TEKRAM_SCAN_LUNS)	? " SCAN_LUNS"	:"",
		(nvram->flags1 & TEKRAM_F2_F6_ENABLED)	? " F2_F6"	:"",
		rem, boot_delay, tags);

	/* display Tekram nvram drive data */
	for (i = 0; i <= 15; i++) {
		int sync, j;
		struct Tekram_target *tn = &nvram->target[i];
		j = tn->sync_index & 0xf;
		sync = Tekram_sync[j];
		printf("%s-%d:%s%s%s%s%s%s PERIOD=%d\n",
		sym_name(np), i,
		(tn->flags & TEKRAM_PARITY_CHECK)	? " PARITY"	: "",
		(tn->flags & TEKRAM_SYNC_NEGO)		? " SYNC"	: "",
		(tn->flags & TEKRAM_DISCONNECT_ENABLE)	? " DISC"	: "",
		(tn->flags & TEKRAM_START_CMD)		? " START"	: "",
		(tn->flags & TEKRAM_TAGGED_COMMANDS)	? " TCQ"	: "",
		(tn->flags & TEKRAM_WIDE_NEGO)		? " WIDE"	: "",
		sync);
	}
}
#endif	/* SYM_CONF_DEBUG_NVRAM */
#endif	/* SYM_CONF_NVRAM_SUPPORT */

/*
 *  Try reading Symbios or Tekram NVRAM
 */
#ifdef SYM_CONF_NVRAM_SUPPORT
static int sym_read_Symbios_nvram (hcb_p np, Symbios_nvram *nvram);
static int sym_read_Tekram_nvram  (hcb_p np, Tekram_nvram *nvram);
#endif

static int sym_read_nvram(hcb_p np, struct sym_nvram *nvp)
{
#ifdef SYM_CONF_NVRAM_SUPPORT
	/*
	 *  Try to read SYMBIOS nvram.
	 *  Try to read TEKRAM nvram if Symbios nvram not found.
	 */
	if	(SYM_SETUP_SYMBIOS_NVRAM &&
		 !sym_read_Symbios_nvram (np, &nvp->data.Symbios)) {
		nvp->type = SYM_SYMBIOS_NVRAM;
#ifdef SYM_CONF_DEBUG_NVRAM
		sym_display_Symbios_nvram(np, &nvp->data.Symbios);
#endif
	}
	else if	(SYM_SETUP_TEKRAM_NVRAM &&
		 !sym_read_Tekram_nvram (np, &nvp->data.Tekram)) {
		nvp->type = SYM_TEKRAM_NVRAM;
#ifdef SYM_CONF_DEBUG_NVRAM
		sym_display_Tekram_nvram(np, &nvp->data.Tekram);
#endif
	}
	else
		nvp->type = 0;
#else
	nvp->type = 0;
#endif
	return nvp->type;
}

#ifdef SYM_CONF_NVRAM_SUPPORT
/*
 *  24C16 EEPROM reading.
 *
 *  GPOI0 - data in/data out
 *  GPIO1 - clock
 *  Symbios NVRAM wiring now also used by Tekram.
 */

#define SET_BIT 0
#define CLR_BIT 1
#define SET_CLK 2
#define CLR_CLK 3

/*
 *  Set/clear data/clock bit in GPIO0
 */
static void S24C16_set_bit(hcb_p np, u_char write_bit, u_char *gpreg,
			  int bit_mode)
{
	UDELAY (5);
	switch (bit_mode){
	case SET_BIT:
		*gpreg |= write_bit;
		break;
	case CLR_BIT:
		*gpreg &= 0xfe;
		break;
	case SET_CLK:
		*gpreg |= 0x02;
		break;
	case CLR_CLK:
		*gpreg &= 0xfd;
		break;

	}
	OUTB (nc_gpreg, *gpreg);
	UDELAY (5);
}

/*
 *  Send START condition to NVRAM to wake it up.
 */
static void S24C16_start(hcb_p np, u_char *gpreg)
{
	S24C16_set_bit(np, 1, gpreg, SET_BIT);
	S24C16_set_bit(np, 0, gpreg, SET_CLK);
	S24C16_set_bit(np, 0, gpreg, CLR_BIT);
	S24C16_set_bit(np, 0, gpreg, CLR_CLK);
}

/*
 *  Send STOP condition to NVRAM - puts NVRAM to sleep... ZZzzzz!!
 */
static void S24C16_stop(hcb_p np, u_char *gpreg)
{
	S24C16_set_bit(np, 0, gpreg, SET_CLK);
	S24C16_set_bit(np, 1, gpreg, SET_BIT);
}

/*
 *  Read or write a bit to the NVRAM,
 *  read if GPIO0 input else write if GPIO0 output
 */
static void S24C16_do_bit(hcb_p np, u_char *read_bit, u_char write_bit,
			 u_char *gpreg)
{
	S24C16_set_bit(np, write_bit, gpreg, SET_BIT);
	S24C16_set_bit(np, 0, gpreg, SET_CLK);
	if (read_bit)
		*read_bit = INB (nc_gpreg);
	S24C16_set_bit(np, 0, gpreg, CLR_CLK);
	S24C16_set_bit(np, 0, gpreg, CLR_BIT);
}

/*
 *  Output an ACK to the NVRAM after reading,
 *  change GPIO0 to output and when done back to an input
 */
static void S24C16_write_ack(hcb_p np, u_char write_bit, u_char *gpreg,
			    u_char *gpcntl)
{
	OUTB (nc_gpcntl, *gpcntl & 0xfe);
	S24C16_do_bit(np, 0, write_bit, gpreg);
	OUTB (nc_gpcntl, *gpcntl);
}

/*
 *  Input an ACK from NVRAM after writing,
 *  change GPIO0 to input and when done back to an output
 */
static void S24C16_read_ack(hcb_p np, u_char *read_bit, u_char *gpreg,
			   u_char *gpcntl)
{
	OUTB (nc_gpcntl, *gpcntl | 0x01);
	S24C16_do_bit(np, read_bit, 1, gpreg);
	OUTB (nc_gpcntl, *gpcntl);
}

/*
 *  WRITE a byte to the NVRAM and then get an ACK to see it was accepted OK,
 *  GPIO0 must already be set as an output
 */
static void S24C16_write_byte(hcb_p np, u_char *ack_data, u_char write_data,
			     u_char *gpreg, u_char *gpcntl)
{
	int x;

	for (x = 0; x < 8; x++)
		S24C16_do_bit(np, 0, (write_data >> (7 - x)) & 0x01, gpreg);

	S24C16_read_ack(np, ack_data, gpreg, gpcntl);
}

/*
 *  READ a byte from the NVRAM and then send an ACK to say we have got it,
 *  GPIO0 must already be set as an input
 */
static void S24C16_read_byte(hcb_p np, u_char *read_data, u_char ack_data,
			    u_char *gpreg, u_char *gpcntl)
{
	int x;
	u_char read_bit;

	*read_data = 0;
	for (x = 0; x < 8; x++) {
		S24C16_do_bit(np, &read_bit, 1, gpreg);
		*read_data |= ((read_bit & 0x01) << (7 - x));
	}

	S24C16_write_ack(np, ack_data, gpreg, gpcntl);
}

/*
 *  Read 'len' bytes starting at 'offset'.
 */
static int sym_read_S24C16_nvram (hcb_p np, int offset, u_char *data, int len)
{
	u_char	gpcntl, gpreg;
	u_char	old_gpcntl, old_gpreg;
	u_char	ack_data;
	int	retv = 1;
	int	x;

	/* save current state of GPCNTL and GPREG */
	old_gpreg	= INB (nc_gpreg);
	old_gpcntl	= INB (nc_gpcntl);
	gpcntl		= old_gpcntl & 0x1c;

	/* set up GPREG & GPCNTL to set GPIO0 and GPIO1 in to known state */
	OUTB (nc_gpreg,  old_gpreg);
	OUTB (nc_gpcntl, gpcntl);

	/* this is to set NVRAM into a known state with GPIO0/1 both low */
	gpreg = old_gpreg;
	S24C16_set_bit(np, 0, &gpreg, CLR_CLK);
	S24C16_set_bit(np, 0, &gpreg, CLR_BIT);

	/* now set NVRAM inactive with GPIO0/1 both high */
	S24C16_stop(np, &gpreg);

	/* activate NVRAM */
	S24C16_start(np, &gpreg);

	/* write device code and random address MSB */
	S24C16_write_byte(np, &ack_data,
		0xa0 | ((offset >> 7) & 0x0e), &gpreg, &gpcntl);
	if (ack_data & 0x01)
		goto out;

	/* write random address LSB */
	S24C16_write_byte(np, &ack_data,
		offset & 0xff, &gpreg, &gpcntl);
	if (ack_data & 0x01)
		goto out;

	/* regenerate START state to set up for reading */
	S24C16_start(np, &gpreg);

	/* rewrite device code and address MSB with read bit set (lsb = 0x01) */
	S24C16_write_byte(np, &ack_data,
		0xa1 | ((offset >> 7) & 0x0e), &gpreg, &gpcntl);
	if (ack_data & 0x01)
		goto out;

	/* now set up GPIO0 for inputting data */
	gpcntl |= 0x01;
	OUTB (nc_gpcntl, gpcntl);

	/* input all requested data - only part of total NVRAM */
	for (x = 0; x < len; x++)
		S24C16_read_byte(np, &data[x], (x == (len-1)), &gpreg, &gpcntl);

	/* finally put NVRAM back in inactive mode */
	gpcntl &= 0xfe;
	OUTB (nc_gpcntl, gpcntl);
	S24C16_stop(np, &gpreg);
	retv = 0;
out:
	/* return GPIO0/1 to original states after having accessed NVRAM */
	OUTB (nc_gpcntl, old_gpcntl);
	OUTB (nc_gpreg,  old_gpreg);

	return retv;
}

#undef SET_BIT /* 0 */
#undef CLR_BIT /* 1 */
#undef SET_CLK /* 2 */
#undef CLR_CLK /* 3 */

/*
 *  Try reading Symbios NVRAM.
 *  Return 0 if OK.
 */
static int sym_read_Symbios_nvram (hcb_p np, Symbios_nvram *nvram)
{
	static u_char Symbios_trailer[6] = {0xfe, 0xfe, 0, 0, 0, 0};
	u_char *data = (u_char *) nvram;
	int len  = sizeof(*nvram);
	u_short	csum;
	int x;

	/* probe the 24c16 and read the SYMBIOS 24c16 area */
	if (sym_read_S24C16_nvram (np, SYMBIOS_NVRAM_ADDRESS, data, len))
		return 1;

	/* check valid NVRAM signature, verify byte count and checksum */
	if (nvram->type != 0 ||
	    bcmp(nvram->trailer, Symbios_trailer, 6) ||
	    nvram->byte_count != len - 12)
		return 1;

	/* verify checksum */
	for (x = 6, csum = 0; x < len - 6; x++)
		csum += data[x];
	if (csum != nvram->checksum)
		return 1;

	return 0;
}

/*
 *  93C46 EEPROM reading.
 *
 *  GPOI0 - data in
 *  GPIO1 - data out
 *  GPIO2 - clock
 *  GPIO4 - chip select
 *
 *  Used by Tekram.
 */

/*
 *  Pulse clock bit in GPIO0
 */
static void T93C46_Clk(hcb_p np, u_char *gpreg)
{
	OUTB (nc_gpreg, *gpreg | 0x04);
	UDELAY (2);
	OUTB (nc_gpreg, *gpreg);
}

/*
 *  Read bit from NVRAM
 */
static void T93C46_Read_Bit(hcb_p np, u_char *read_bit, u_char *gpreg)
{
	UDELAY (2);
	T93C46_Clk(np, gpreg);
	*read_bit = INB (nc_gpreg);
}

/*
 *  Write bit to GPIO0
 */
static void T93C46_Write_Bit(hcb_p np, u_char write_bit, u_char *gpreg)
{
	if (write_bit & 0x01)
		*gpreg |= 0x02;
	else
		*gpreg &= 0xfd;

	*gpreg |= 0x10;

	OUTB (nc_gpreg, *gpreg);
	UDELAY (2);

	T93C46_Clk(np, gpreg);
}

/*
 *  Send STOP condition to NVRAM - puts NVRAM to sleep... ZZZzzz!!
 */
static void T93C46_Stop(hcb_p np, u_char *gpreg)
{
	*gpreg &= 0xef;
	OUTB (nc_gpreg, *gpreg);
	UDELAY (2);

	T93C46_Clk(np, gpreg);
}

/*
 *  Send read command and address to NVRAM
 */
static void T93C46_Send_Command(hcb_p np, u_short write_data,
				u_char *read_bit, u_char *gpreg)
{
	int x;

	/* send 9 bits, start bit (1), command (2), address (6)  */
	for (x = 0; x < 9; x++)
		T93C46_Write_Bit(np, (u_char) (write_data >> (8 - x)), gpreg);

	*read_bit = INB (nc_gpreg);
}

/*
 *  READ 2 bytes from the NVRAM
 */
static void T93C46_Read_Word(hcb_p np, u_short *nvram_data, u_char *gpreg)
{
	int x;
	u_char read_bit;

	*nvram_data = 0;
	for (x = 0; x < 16; x++) {
		T93C46_Read_Bit(np, &read_bit, gpreg);

		if (read_bit & 0x01)
			*nvram_data |=  (0x01 << (15 - x));
		else
			*nvram_data &= ~(0x01 << (15 - x));
	}
}

/*
 *  Read Tekram NvRAM data.
 */
static int T93C46_Read_Data(hcb_p np, u_short *data,int len,u_char *gpreg)
{
	u_char	read_bit;
	int	x;

	for (x = 0; x < len; x++)  {

		/* output read command and address */
		T93C46_Send_Command(np, 0x180 | x, &read_bit, gpreg);
		if (read_bit & 0x01)
			return 1; /* Bad */
		T93C46_Read_Word(np, &data[x], gpreg);
		T93C46_Stop(np, gpreg);
	}

	return 0;
}

/*
 *  Try reading 93C46 Tekram NVRAM.
 */
static int sym_read_T93C46_nvram (hcb_p np, Tekram_nvram *nvram)
{
	u_char gpcntl, gpreg;
	u_char old_gpcntl, old_gpreg;
	int retv = 1;

	/* save current state of GPCNTL and GPREG */
	old_gpreg	= INB (nc_gpreg);
	old_gpcntl	= INB (nc_gpcntl);

	/* set up GPREG & GPCNTL to set GPIO0/1/2/4 in to known state, 0 in,
	   1/2/4 out */
	gpreg = old_gpreg & 0xe9;
	OUTB (nc_gpreg, gpreg);
	gpcntl = (old_gpcntl & 0xe9) | 0x09;
	OUTB (nc_gpcntl, gpcntl);

	/* input all of NVRAM, 64 words */
	retv = T93C46_Read_Data(np, (u_short *) nvram,
				sizeof(*nvram) / sizeof(short), &gpreg);

	/* return GPIO0/1/2/4 to original states after having accessed NVRAM */
	OUTB (nc_gpcntl, old_gpcntl);
	OUTB (nc_gpreg,  old_gpreg);

	return retv;
}

/*
 *  Try reading Tekram NVRAM.
 *  Return 0 if OK.
 */
static int sym_read_Tekram_nvram (hcb_p np, Tekram_nvram *nvram)
{
	u_char *data = (u_char *) nvram;
	int len = sizeof(*nvram);
	u_short	csum;
	int x;

	switch (np->device_id) {
	case PCI_ID_SYM53C885:
	case PCI_ID_SYM53C895:
	case PCI_ID_SYM53C896:
		x = sym_read_S24C16_nvram(np, TEKRAM_24C16_NVRAM_ADDRESS,
					  data, len);
		break;
	case PCI_ID_SYM53C875:
		x = sym_read_S24C16_nvram(np, TEKRAM_24C16_NVRAM_ADDRESS,
					  data, len);
		if (!x)
			break;
	default:
		x = sym_read_T93C46_nvram(np, nvram);
		break;
	}
	if (x)
		return 1;

	/* verify checksum */
	for (x = 0, csum = 0; x < len - 1; x += 2)
		csum += data[x] + (data[x+1] << 8);
	if (csum != 0x1234)
		return 1;

	return 0;
}

#endif	/* SYM_CONF_NVRAM_SUPPORT */<|MERGE_RESOLUTION|>--- conflicted
+++ resolved
@@ -1609,7 +1609,6 @@
 	u_int	features;	/* Chip features map		*/
 	u_char	myaddr;		/* SCSI id of the adapter	*/
 	u_char	maxburst;	/* log base 2 of dwords burst	*/
-	u_char	maxsegcnt;	/* Max DMA S/G segments		*/
 	u_char	maxwide;	/* Maximum transfer width	*/
 	u_char	minsync;	/* Min sync period factor (ST)	*/
 	u_char	maxsync;	/* Max sync period factor (ST)	*/
@@ -8135,7 +8134,7 @@
 			cpi->xport_specific.spi.ppr_options =
 			    SID_SPI_CLOCK_DT_ST;
 		}
-		cpi->maxio = np->maxsegcnt * SYM_CONF_DMA_BOUNDARY;
+		cpi->maxio = SYM_CONF_MAX_SG * PAGE_SIZE;
 		sym_xpt_done2(np, ccb, CAM_REQ_CMP);
 		break;
 	case XPT_ABORT:
@@ -8411,9 +8410,6 @@
  FE_RAM|FE_IO256|FE_LEDC}
 };
 
-#define sym_pci_num_devs \
-	(sizeof(sym_pci_dev_table) / sizeof(sym_pci_dev_table[0]))
-
 /*
  *  Look up the chip table.
  *
@@ -8434,7 +8430,7 @@
 	device_id = pci_get_device(dev);
 	revision  = pci_get_revid(dev);
 
-	for (i = 0; i < sym_pci_num_devs; i++) {
+	for (i = 0; i < nitems(sym_pci_dev_table); i++) {
 		chip = &sym_pci_dev_table[i];
 		if (device_id != chip->device_id)
 			continue;
@@ -8539,17 +8535,10 @@
 	/*
 	 *  Allocate a tag for the DMA of user data.
 	 */
-	np->maxsegcnt = MIN(SYM_CONF_MAX_SG,
-	    (MAXPHYS / SYM_CONF_DMA_BOUNDARY) + 1);
 	if (bus_dma_tag_create(np->bus_dmat, 1, SYM_CONF_DMA_BOUNDARY,
 	    BUS_SPACE_MAXADDR_32BIT, BUS_SPACE_MAXADDR, NULL, NULL,
-<<<<<<< HEAD
-	    BUS_SPACE_MAXSIZE, np->maxsegcnt, SYM_CONF_DMA_BOUNDARY,
-	    BUS_DMA_ALLOCNOW, busdma_lock_mutex, &np->mtx, &np->data_dmat)) {
-=======
 	    BUS_SPACE_MAXSIZE_32BIT, SYM_CONF_MAX_SG, SYM_CONF_DMA_BOUNDARY,
 	    0, busdma_lock_mutex, &np->mtx, &np->data_dmat)) {
->>>>>>> 85823a3b
 		device_printf(dev, "failed to create DMA tag.\n");
 		goto attach_failed;
 	}
