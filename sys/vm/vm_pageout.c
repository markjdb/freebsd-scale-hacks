--- conflicted
+++ resolved
@@ -506,7 +506,7 @@
 		vm_page_t mt = mc[i];
 
 		KASSERT(pageout_status[i] == VM_PAGER_PEND ||
-		    (mt->aflags & PGA_WRITEABLE) == 0,
+		    !pmap_page_is_write_mapped(mt),
 		    ("vm_pageout_flush: page %p is not write protected", mt));
 		switch (pageout_status[i]) {
 		case VM_PAGER_OK:
@@ -1043,21 +1043,10 @@
 			goto relock_queues;
 		}
 
-<<<<<<< HEAD
-		/*
-		 * If the upper level VM system does not believe that the page
-		 * is fully dirty, but it is mapped for write access, then we
-		 * consult the pmap to see if the page's dirty status should
-		 * be updated.
-		 */
-		if (m->dirty != VM_PAGE_BITS_ALL &&
-		    (m->aflags & PGA_WRITEABLE) != 0) {
-=======
 		if (m->hold_count != 0) {
 			vm_page_unlock(m);
 			VM_OBJECT_UNLOCK(object);
 
->>>>>>> 85823a3b
 			/*
 			 * Held pages are essentially stuck in the
 			 * queue.  So, they ought to be discounted
