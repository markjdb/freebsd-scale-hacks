--- conflicted
+++ resolved
@@ -525,53 +525,21 @@
 }
 
 #ifdef SMP
-<<<<<<< HEAD
-static bool
-bcm_lint_init_on_ap(struct bcm_lintc_softc *sc, struct bcm_lintc_irqsrc *bli,
-    u_int cpu)
-{
-	struct intr_irqsrc *isrc;
-
-	isrc = &bli->bli_isrc;
-
-	KASSERT(isrc->isrc_flags & INTR_ISRCF_PPI,
-	    ("%s: irq %d is not PPI", __func__, bli->bli_irq));
-
-	if (isrc->isrc_handlers == 0)
-		return (false);
-	if (isrc->isrc_flags & INTR_ISRCF_BOUND)
-		return (CPU_ISSET(cpu, &isrc->isrc_cpu));
-
-	CPU_SET(cpu, &isrc->isrc_cpu);
-	return (true);
-}
-
-=======
->>>>>>> 26836fcc
 static void
 bcm_lintc_init_rwreg_on_ap(struct bcm_lintc_softc *sc, u_int cpu, u_int irq,
     uint32_t reg, uint32_t mask)
 {
 
-<<<<<<< HEAD
-	if (bcm_lint_init_on_ap(sc, &sc->bls_isrcs[irq], cpu))
-=======
 	if (intr_isrc_init_on_cpu(&sc->bls_isrcs[irq].bli_isrc, cpu))
->>>>>>> 26836fcc
 		bcm_lintc_rwreg_set(sc, reg, mask);
 }
 
 static void
 bcm_lintc_init_pmu_on_ap(struct bcm_lintc_softc *sc, u_int cpu)
 {
-<<<<<<< HEAD
-
-	if (bcm_lint_init_on_ap(sc, &sc->bls_isrcs[BCM_LINTC_PMU_IRQ], cpu)) {
-=======
 	struct intr_irqsrc *isrc = &sc->bls_isrcs[BCM_LINTC_PMU_IRQ].bli_isrc;
 
 	if (intr_isrc_init_on_cpu(isrc, cpu)) {
->>>>>>> 26836fcc
 		/* Write-set register. */
 		bcm_lintc_write_4(sc, BCM_LINTC_PMU_ROUTING_SET_REG,
 		    BCM_LINTC_PIRR_IRQ_EN_CORE(cpu));
