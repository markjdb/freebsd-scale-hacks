--- conflicted
+++ resolved
@@ -12,13 +12,10 @@
 TESTS_SUBDIRS+=		mqueue
 TESTS_SUBDIRS+=		netinet
 TESTS_SUBDIRS+=		opencrypto
-<<<<<<< HEAD
 TESTS_SUBDIRS+=		posixshm
 TESTS_SUBDIRS+=		socket
 TESTS_SUBDIRS+=		vfs
-=======
 TESTS_SUBDIRS+=		vm
->>>>>>> e6b664c3
 
 # Items not integrated into kyua runs by default
 SUBDIR+=		pjdfstest
