--- conflicted
+++ resolved
@@ -9,16 +9,12 @@
 		-I${.CURDIR}/../../libc/include
 CFLAGS+=	-fno-omit-frame-pointer
 
-<<<<<<< HEAD
 FILES=		${OBJS}
 FILESOWN=	${LIBOWN}
 FILESGRP=	${LIBGRP}
 FILESMODE=	${LIBMODE}
 FILESDIR=	${LIBDIR}
-NO_PIE=		yes
 
-=======
->>>>>>> 4a8d0795
 all: ${OBJS}
 
 CLEANFILES=	${OBJS}
